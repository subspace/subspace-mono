import { U64 } from "@polkadot/types/primitive";
import { Hash } from "@polkadot/types/interfaces";
import { AddressOrPair } from "@polkadot/api/submittable/types";

export interface TxData {
  feedId: U64;
  block: string;
  metadata: Metadata;
  chain: string;
<<<<<<< HEAD
  signer: AddressOrPair;
};
=======
}
>>>>>>> b9235029

interface Metadata {
  hash: Hash;
  number: string;
}

export interface ParaHeadAndId {
  paraId: string;
  paraHead: Hash;
}

<<<<<<< HEAD
export type ParachainConfigType = {
  url: string,
  paraId: number,
  // TODO: get chain name from api
  chain: string,
  signerSeed: string,
}
=======
export type ParachainsMap = Map<string, Parachain>;
>>>>>>> b9235029
<|MERGE_RESOLUTION|>--- conflicted
+++ resolved
@@ -7,12 +7,8 @@
   block: string;
   metadata: Metadata;
   chain: string;
-<<<<<<< HEAD
   signer: AddressOrPair;
-};
-=======
 }
->>>>>>> b9235029
 
 interface Metadata {
   hash: Hash;
@@ -24,14 +20,10 @@
   paraHead: Hash;
 }
 
-<<<<<<< HEAD
-export type ParachainConfigType = {
-  url: string,
-  paraId: number,
+export interface ParachainConfigType {
+  url: string;
+  paraId: number;
   // TODO: get chain name from api
-  chain: string,
-  signerSeed: string,
-}
-=======
-export type ParachainsMap = Map<string, Parachain>;
->>>>>>> b9235029
+  chain: string;
+  signerSeed: string;
+}