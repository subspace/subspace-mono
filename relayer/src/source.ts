--- conflicted
+++ resolved
@@ -16,14 +16,10 @@
   feedId: U64;
   parachainsMap: Map<string, Parachain>;
   logger: Logger;
-<<<<<<< HEAD
   signer: AddressOrPair;
-};
-=======
 }
->>>>>>> b9235029
 
-type TxDataInput = {
+interface TxDataInput {
   block: SignedBlock;
   hash: Hash;
   feedId: U64;
@@ -32,20 +28,12 @@
 }
 
 class Source {
-<<<<<<< HEAD
-  private api: ApiPromise;
-  private chain: string;
-  private feedId: U64;
-  private parachainsMap: Map<string, Parachain>;
-  private logger: Logger;
-  signer: AddressOrPair;
-=======
   private readonly api: ApiPromise;
   private readonly chain: string;
   private readonly feedId: U64;
   private readonly parachainsMap: Map<string, Parachain>;
   private readonly logger: Logger;
->>>>>>> b9235029
+  public readonly signer: AddressOrPair;
 
   constructor(params: SourceConstructorParams) {
     this.api = params.api;
@@ -53,12 +41,8 @@
     this.feedId = params.feedId;
     this.parachainsMap = params.parachainsMap;
     this.logger = params.logger;
-<<<<<<< HEAD
     this.signer = params.signer;
-    this.getBlocksByHeader = this.getBlocksByHeader.bind(this);
-=======
     this.getBlocksByHash = this.getBlocksByHash.bind(this);
->>>>>>> b9235029
     this.getParablocks = this.getParablocks.bind(this);
   }
 
@@ -109,11 +93,7 @@
       }));
   }
 
-<<<<<<< HEAD
   private addBlockTxData({ block, hash, feedId, chain, signer }: TxDataInput): TxData {
-=======
-  private addBlockMetadata({ block, hash, feedId, chain }: { block: SignedBlock, hash: Hash, feedId: U64, chain: string; }): TxData {
->>>>>>> b9235029
     const metadata = {
       hash,
       number: block.block.header.number.toString(),
