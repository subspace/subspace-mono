--- conflicted
+++ resolved
@@ -1,32 +1,22 @@
 import { ApiPromise } from "@polkadot/api";
-import { merge } from "rxjs";
-import { concatMap } from "rxjs/operators";
 import { Logger } from "pino";
 import { AddressOrPair } from "@polkadot/api/submittable/types";
-<<<<<<< HEAD
-import { Hash } from "@polkadot/types/interfaces";
-import { Observable } from "@polkadot/types/types";
+import { ISubmittableResult, Observable } from "@polkadot/types/types";
+import { EventRecord } from "@polkadot/types/interfaces";
+import { U64 } from "@polkadot/types/primitive";
+import { merge } from "rxjs";
+import { concatMap, take } from "rxjs/operators";
 
 import { TxData } from "./types";
+
+const polkadotAppsUrl =
+  "https://polkadot.js.org/apps/?rpc=ws%3A%2F%2F127.0.0.1%3A9944#/explorer/query/";
 
 type TargetConstructorParams = {
   api: ApiPromise;
   signer: AddressOrPair;
   logger: Logger;
 };
-=======
-import { ISubmittableResult, Observable } from "@polkadot/types/types";
-import { EventRecord } from "@polkadot/types/interfaces";
-import { U64 } from "@polkadot/types/primitive";
-import { merge, Subscription } from "rxjs";
-import { concatMap, take } from "rxjs/operators";
-
-import { TxData } from "./types";
-
-const polkadotAppsUrl =
-  "https://polkadot.js.org/apps/?rpc=ws%3A%2F%2F127.0.0.1%3A9944#/explorer/query/";
->>>>>>> b643b415
-
 class Target {
   private api: ApiPromise;
   private signer: AddressOrPair;
@@ -36,16 +26,11 @@
     this.api = api;
     this.signer = signer;
     this.logger = logger;
+    this.sendBlockTx = this.sendBlockTx.bind(this);
     this.processBlocks = this.processBlocks.bind(this);
-    this.sendBlockTx = this.sendBlockTx.bind(this);
+    this.logTxResult = this.logTxResult.bind(this);
   }
 
-<<<<<<< HEAD
-  private sendBlockTx({ block, chainId }: TxData): Promise<Hash> {
-    return (
-      this.api.tx.feeds
-        .put(block, chainId)
-=======
   private logTxResult({ status, events }: ISubmittableResult) {
     if (status.isInBlock) {
       const isExtrinsicFailed = events
@@ -55,10 +40,10 @@
         .find(({ event }) => (event as any).asSystem.isExtrinsicFailed);
 
       if (isExtrinsicFailed) {
-        console.error("Extrinsic failed");
+        this.logger.error("Extrinsic failed");
       }
 
-      console.log(
+      this.logger.info(
         `Transaction included: ${polkadotAppsUrl}${status.asInBlock}`
       );
     }
@@ -72,7 +57,6 @@
     return (
       this.api.rx.tx.feeds
         .put(feedId, block, metadataPayload)
->>>>>>> b643b415
         // it is required to specify nonce, otherwise transaction within same block will be rejected
         // if nonce is -1 API will do the lookup for the right value
         // https://polkadot.js.org/docs/api/cookbook/tx/#how-do-i-take-the-pending-tx-pool-into-account-in-my-nonce
@@ -81,29 +65,11 @@
         .subscribe(this.logTxResult)
     );
   }
-<<<<<<< HEAD
-
-  private async processBlocks(blocks: TxData[]) {
-    for await (const block of blocks) {
-      const txHash = await this.sendBlockTx(block);
-      this.logger.info(`Transaction sent: ${txHash}`);
-    }
-  }
-
-  processSubscriptions(
-    subscriptions: Observable<TxData[]>[]
-  ): Observable<void> {
-    return merge(...subscriptions).pipe(
-      // subscriptions emit array of blocks - relay block and parablocks
-      concatMap(this.processBlocks)
-    );
-  }
-=======
 
   // TODO: signer should be proxy account per feed
   // TODO: think about re-using existing feedIds instead of creating
   async sendCreateFeedTx(): Promise<U64> {
-    console.log("Creating feed for signer X");
+    this.logger.info("Creating feed for signer X");
     return new Promise((resolve) => {
       this.api.rx.tx.feeds
         .create()
@@ -117,12 +83,12 @@
             ({ event }: EventRecord) => (event as any)?.isFeeds
           );
 
+
           if (feedCreatedEvent) {
             const { event } = feedCreatedEvent;
             // eslint-disable-next-line @typescript-eslint/no-explicit-any
             const feedId = (event as any).asFeeds.asFeedCreated.toJSON()[0];
-
-            console.log("New feed created: ", feedId);
+            this.logger.info(`New feed created: ${feedId}`);
             const feedIdAsU64 = this.api.createType('u64', feedId);
             resolve(feedIdAsU64);
           }
@@ -130,12 +96,17 @@
     });
   }
 
-  processBlocks = (
-    subscriptions: Observable<TxData>[]
-  ): Observable<Subscription> => {
-    return merge(...subscriptions).pipe(concatMap(this.sendBlockTx.bind(this)));
+  private async processBlocks(blocks: TxData[]) {
+    for await (const block of blocks) {
+      await this.sendBlockTx(block);
+    }
+  }
+
+  processSubscriptions = (
+    subscriptions: Observable<TxData[]>[]
+  ): Observable<void> => {
+    return merge(...subscriptions).pipe(concatMap(this.processBlocks));
   };
->>>>>>> b643b415
 }
 
 export default Target;