--- conflicted
+++ resolved
@@ -978,17 +978,12 @@
     frame_system::ChainContext<Runtime>,
     Runtime,
     AllPalletsWithSystem,
-<<<<<<< HEAD
     (
         // TODO: remove once migration has been deployed to Taurus and Mainnet
         pallet_messenger::migrations::VersionCheckedMigrateDomainsV0ToV1<Runtime>,
         // TODO: remove once migration has been deployed to Taurus
         pallet_domains::migration_v2_to_v3::VersionCheckedMigrateDomainsV2ToV3<Runtime>,
     ),
-=======
-    // TODO: remove once the migrations are done
-    pallet_domains::migration::VersionCheckedMigrateDomainsV1ToV2<Runtime>,
->>>>>>> 70b8b17f
 >;
 
 fn extract_segment_headers(ext: &UncheckedExtrinsic) -> Option<Vec<SegmentHeader>> {
