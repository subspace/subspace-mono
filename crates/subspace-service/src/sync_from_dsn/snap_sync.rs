--- conflicted
+++ resolved
@@ -22,7 +22,7 @@
 use sp_core::H256;
 use sp_mmr_primitives::MmrApi;
 use sp_objects::ObjectsApi;
-use sp_runtime::traits::{Block as BlockT, Header};
+use sp_runtime::traits::{Block as BlockT, Header, NumberFor};
 use std::collections::{HashSet, VecDeque};
 use std::sync::atomic::{AtomicBool, Ordering};
 use std::sync::{Arc, Mutex};
@@ -78,12 +78,9 @@
     sync_service: Arc<SyncingService<Block>>,
     network_service_handle: NetworkServiceHandle,
     erasure_coding: ErasureCoding,
-<<<<<<< HEAD
     target_block_receiver: Option<Receiver<BlockNumber>>,
-=======
     offchain_storage: Option<OS>,
     network_service: Arc<dyn NetworkService>,
->>>>>>> 62cc37a6
 ) -> Result<(), Error>
 where
     Block: BlockT,
@@ -108,7 +105,6 @@
     if info.best_hash == info.genesis_hash {
         pause_sync.store(true, Ordering::Release);
 
-<<<<<<< HEAD
         let target_block = if let Some(mut target_block_receiver) = target_block_receiver {
             match target_block_receiver.recv().await {
                 Ok(target_block) => Some(target_block),
@@ -125,10 +121,7 @@
 
         debug!("Snap sync target block: {:?}", target_block);
 
-        let snap_sync_fut = sync(
-=======
         sync(
->>>>>>> 62cc37a6
             &segment_headers_store,
             &node,
             &piece_getter,
@@ -139,34 +132,10 @@
             &network_service_handle,
             target_block,
             &erasure_coding,
-<<<<<<< HEAD
-        );
-
-        match snap_sync_fut.await {
-            Ok(success) => {
-                debug!("Snap sync finished successfully");
-
-                success
-            }
-            Err(error) => {
-                // A fatal snap sync error requiring user intervention. The caller will log this error,
-                // so just return it to terminate the task.
-                if matches!(error, Error::SnapSyncImpossible(_)) {
-                    return Err(error);
-                }
-
-                // Other errors are non-fatal
-                error!(%error, "Snap sync failed");
-
-                false
-            }
-        };
-=======
             offchain_storage,
             network_service,
         )
         .await?;
->>>>>>> 62cc37a6
 
         // This will notify Substrate's sync mechanism and allow regular Substrate sync to continue
         // gracefully
@@ -333,13 +302,8 @@
 
 #[allow(clippy::too_many_arguments)]
 /// Synchronize the blockchain to the target_block (approximate value based on the containing
-<<<<<<< HEAD
 /// segment) or to the last archived block. Returns false when sync is skipped.
-async fn sync<PG, AS, Block, Client, IQS>(
-=======
-/// segment) or to the last archived block.
 async fn sync<PG, AS, Block, Client, IQS, OS, NR>(
->>>>>>> 62cc37a6
     segment_headers_store: &SegmentHeadersStore<AS>,
     node: &Node,
     piece_getter: &PG,
@@ -350,13 +314,9 @@
     network_service_handle: &NetworkServiceHandle,
     target_block: Option<BlockNumber>,
     erasure_coding: &ErasureCoding,
-<<<<<<< HEAD
-) -> Result<bool, Error>
-=======
     offchain_storage: Option<OS>,
     network_request: NR,
 ) -> Result<(), Error>
->>>>>>> 62cc37a6
 where
     PG: DsnSyncPieceGetter,
     AS: AuxStore,
@@ -387,7 +347,7 @@
     .await?
     else {
         // Snap-sync skipped
-        return Ok(false);
+        return Ok(());
     };
 
     debug!(
@@ -504,7 +464,7 @@
 
     debug!(info = ?client.info(), "Snap sync finished successfully");
 
-    Ok(true)
+    Ok(())
 }
 
 async fn sync_segment_headers<AS>(
