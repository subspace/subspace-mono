[package]
name = "spartan-farmer"
description = "This a bare-bones farmer for the simplified Spartan proof-of-space variant of Subspace"
license = "MIT OR Apache-2.0"
version = "0.3.0"
authors = ["Nazar Mokrynskyi <nazar@mokrynskyi.com>"]
edition = "2018"
include = [
    "/src",
    "/Cargo.toml",
    "/LICENSE-APACHE",
    "/LICENSE-MIT",
    "/README.md"
]

[dependencies]
async-global-executor = "2.0.2"
async-std = "1.9.0"
clap = "3.0.0-beta.4"
dirs = "4.0.0"
env_logger = "0.9.0"
event-listener-primitives = "2.0.1"
futures = "0.3.13"
hex = "0.4.3"
indicatif = "0.16.2"
log = "0.4.14"
rayon = "1.5.0"
ring = "0.16.20"
serde_json = "1.0.64"
schnorrkel = "0.10.1"
spartan-codec = "0.1.0"
thiserror = "1.0.24"
tokio = { version = "1.11.0", features = [ "full" ] }

[dependencies.jsonrpsee]
features = ["client"]
version = "0.2.0"

[dependencies.rocksdb]
# This disables compression algorithms that cause issues during linking due to
# https://github.com/rust-rocksdb/rust-rocksdb/issues/514
default-features = false
# `zstd` causes compilation errors, others are unnecessary for now
features = ["snappy"]
version = "0.17.0"

[dependencies.serde]
features = ["derive"]
version = "1.0.125"

<<<<<<< HEAD
[dependencies.libp2p]
version = "0.39.1"
features = [ "noise", "mplex", "kad", "tcp-tokio" ]
default-features = false
=======
[dependencies.subspace-core-primitives]
version = "0.1.0"
path = "../subspace-core-primitives"
>>>>>>> ad3c7b18

[dev-dependencies]
rand = "0.8.4"

[dev-dependencies.async-std]
features = ["attributes"]
version = "1.9.0"<|MERGE_RESOLUTION|>--- conflicted
+++ resolved
@@ -48,16 +48,14 @@
 features = ["derive"]
 version = "1.0.125"
 
-<<<<<<< HEAD
 [dependencies.libp2p]
 version = "0.39.1"
 features = [ "noise", "mplex", "kad", "tcp-tokio" ]
 default-features = false
-=======
+
 [dependencies.subspace-core-primitives]
 version = "0.1.0"
 path = "../subspace-core-primitives"
->>>>>>> ad3c7b18
 
 [dev-dependencies]
 rand = "0.8.4"
