// Copyright (C) 2021 Subspace Labs, Inc.
// SPDX-License-Identifier: Apache-2.0

// Licensed under the Apache License, Version 2.0 (the "License");
// you may not use this file except in compliance with the License.
// You may obtain a copy of the License at
//
// 	http://www.apache.org/licenses/LICENSE-2.0
//
// Unless required by applicable law or agreed to in writing, software
// distributed under the License is distributed on an "AS IS" BASIS,
// WITHOUT WARRANTIES OR CONDITIONS OF ANY KIND, either express or implied.
// See the License for the specific language governing permissions and
// limitations under the License.

//! Networking functionality of Subspace Network, primarily used for DSN (Distributed Storage
//! Network).
#![feature(const_option, impl_trait_in_assoc_type, ip, try_blocks)]
#![warn(missing_docs)]

mod behavior;
mod constructor;
mod node;
mod node_runner;
mod protocols;

mod shared;
pub mod utils;

pub use crate::behavior::persistent_parameters::{
    NetworkParametersPersistenceError, NetworkingParametersManager,
};
pub use crate::node::{
    GetClosestPeersError, Node, SendRequestError, SubscribeError, TopicSubscription,
};
pub use crate::node_runner::NodeRunner;
<<<<<<< HEAD
pub use crate::protocols::peer_info::{
    Config as PeerInfoConfig, CuckooFilterDTO, CuckooFilterProvider, Notification,
    NotificationHandler, PeerInfo, PeerInfoProvider,
=======
pub use crate::peer_info::{
    Config as PeerInfoConfig, Notification, NotificationHandler, PeerInfo, PeerInfoProvider,
>>>>>>> 4c307603
};
pub use constructor::{construct, peer_id, Config, CreationError, LocalRecordProvider};
pub use libp2p;
pub use protocols::request_response::handlers::generic_request_handler::{
    GenericRequest, GenericRequestHandler,
};
pub use protocols::request_response::handlers::piece_by_index::{
    PieceByIndexRequest, PieceByIndexRequestHandler, PieceByIndexResponse,
};
pub use protocols::request_response::handlers::segment_header::{
    SegmentHeaderBySegmentIndexesRequestHandler, SegmentHeaderRequest, SegmentHeaderResponse,
};
pub use shared::NewPeerInfo;
pub use utils::multihash::Multihash;
pub use utils::prometheus::start_prometheus_metrics_server;
pub use utils::unique_record_binary_heap::{KeyWrapper, UniqueRecordBinaryHeap};<|MERGE_RESOLUTION|>--- conflicted
+++ resolved
@@ -34,14 +34,8 @@
     GetClosestPeersError, Node, SendRequestError, SubscribeError, TopicSubscription,
 };
 pub use crate::node_runner::NodeRunner;
-<<<<<<< HEAD
 pub use crate::protocols::peer_info::{
-    Config as PeerInfoConfig, CuckooFilterDTO, CuckooFilterProvider, Notification,
-    NotificationHandler, PeerInfo, PeerInfoProvider,
-=======
-pub use crate::peer_info::{
     Config as PeerInfoConfig, Notification, NotificationHandler, PeerInfo, PeerInfoProvider,
->>>>>>> 4c307603
 };
 pub use constructor::{construct, peer_id, Config, CreationError, LocalRecordProvider};
 pub use libp2p;
