--- conflicted
+++ resolved
@@ -14,11 +14,8 @@
 use subspace_networking::libp2p::multiaddr::Protocol;
 use subspace_networking::{
     peer_id, BootstrappedNetworkingParameters, Config, MemoryProviderStorage,
-<<<<<<< HEAD
-    ParityDbProviderStorage, SWARM_PENDING_TO_ESTABLISHED_CONNECTIONS_FACTOR,
-=======
     NetworkingParametersManager, ParityDbProviderStorage,
->>>>>>> 8ab0c131
+    SWARM_PENDING_TO_ESTABLISHED_CONNECTIONS_FACTOR,
 };
 use tracing::info;
 
@@ -104,10 +101,8 @@
                 Either::Right(MemoryProviderStorage::new(local_peer_id))
             };
 
-<<<<<<< HEAD
             let in_peers = in_peers.unwrap_or(MAX_ESTABLISHED_INCOMING_CONNECTIONS);
             let out_peers = out_peers.unwrap_or(MAX_ESTABLISHED_OUTGOING_CONNECTIONS);
-=======
             let networking_parameters_registry = {
                 db_path
                     .map(|path| {
@@ -124,7 +119,6 @@
                     ))
                     .map_err(|err| anyhow!(err))?
             };
->>>>>>> 8ab0c131
 
             let config = Config {
                 networking_parameters_registry,
