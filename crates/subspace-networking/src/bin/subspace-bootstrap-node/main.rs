--- conflicted
+++ resolved
@@ -185,17 +185,12 @@
                 external_addresses,
                 networking_parameters_registry: known_peers_registry.boxed(),
 
-<<<<<<< HEAD
-                ..Config::new(protocol_version.to_string(), keypair, ())
-=======
                 ..Config::new(
                     protocol_version.to_string(),
                     keypair,
                     (),
-                    None,
                     dsn_metrics_registry,
                 )
->>>>>>> 3f3a82af
             };
             let (node, mut node_runner) =
                 subspace_networking::construct(config).expect("Networking stack creation failed.");
