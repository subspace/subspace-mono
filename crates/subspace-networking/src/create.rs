use crate::behavior::custom_record_store::{
    CustomRecordStore, MemoryProviderStorage, NoRecordStorage,
};
use crate::behavior::persistent_parameters::NetworkingParametersRegistry;
use crate::behavior::{Behavior, BehaviorConfig};
use crate::node::{CircuitRelayClientError, Node};
use crate::node_runner::{NodeRunner, NodeRunnerConfig};
use crate::request_responses::RequestHandler;
use crate::shared::Shared;
use crate::utils::{convert_multiaddresses, ResizableSemaphore};
use crate::BootstrappedNetworkingParameters;
use futures::channel::mpsc;
use libp2p::core::muxing::StreamMuxerBox;
use libp2p::core::transport::Boxed;
use libp2p::dns::TokioDnsConfig;
use libp2p::gossipsub::{
    GossipsubConfig, GossipsubConfigBuilder, GossipsubMessage, MessageId, ValidationMode,
};
use libp2p::identify::Config as IdentifyConfig;
use libp2p::kad::{KademliaBucketInserts, KademliaConfig, KademliaStoreInserts};
use libp2p::metrics::Metrics;
use libp2p::multiaddr::Protocol;
use libp2p::noise::NoiseConfig;
use libp2p::swarm::SwarmBuilder;
use libp2p::tcp::tokio::Transport as TokioTcpTransport;
use libp2p::tcp::Config as GenTcpConfig;
use libp2p::websocket::WsConfig;
use libp2p::yamux::YamuxConfig;
use libp2p::{core, identity, noise, Multiaddr, PeerId, Transport, TransportError};
use std::sync::Arc;
use std::time::Duration;
use std::{fmt, io};
use subspace_core_primitives::{crypto, PIECE_SIZE};
use thiserror::Error;
use tracing::{error, info};

const KADEMLIA_PROTOCOL: &[u8] = b"/subspace/kad/0.1.0";
const GOSSIPSUB_PROTOCOL_PREFIX: &str = "subspace/gossipsub";
// Defines max_negotiating_inbound_streams constant for the swarm.
// It must be set for large plots.
const SWARM_MAX_NEGOTIATING_INBOUND_STREAMS: usize = 100000;
// The default maximum incoming connection number for the swarm.
const SWARM_MAX_ESTABLISHED_INCOMING_CONNECTIONS: u32 = 50;
// The default maximum incoming connection number for the swarm.
const SWARM_MAX_ESTABLISHED_OUTGOING_CONNECTIONS: u32 = 50;
// Defines an expiration interval for item providers in Kademlia network.
const KADEMLIA_PROVIDER_TTL_IN_SECS: Option<Duration> = Some(Duration::from_secs(86400)); /* 1 day */
// Defines a republication interval for item providers in Kademlia network.
const KADEMLIA_PROVIDER_REPUBLICATION_INTERVAL_IN_SECS: Option<Duration> =
<<<<<<< HEAD
    Some(Duration::from_secs(4 * 3600)); /* 4 hour */
=======
    Some(Duration::from_secs(3600)); /* 1 hour */
// Object replication factor. It must consider different peer types with no record stores.
const KADEMLIA_RECORD_REPLICATION_FACTOR: NonZeroUsize =
    NonZeroUsize::new(10).expect("Manually set value should be > 0");
// Defines a replication factor for Kademlia on get_record operation.
// "Good citizen" supports the network health.
const KADEMLIA_CACHING_FACTOR_ON_GET_RECORDS: u16 = 3;
const YAMUX_MAX_STREAMS: usize = 256;

/// Base limit for number of concurrent tasks initiated towards Kademlia.
///
/// Kademlia has 32 substream as a hardcoded constant, we leave 2 for auxiliary internal functions
/// like periodic random walk.
///
/// We restrict this so we don't exceed number of incoming streams for single peer, but this value
/// will be boosted depending on number of connected peers.
const KADEMLIA_BASE_CONCURRENT_TASKS: NonZeroUsize = NonZeroUsize::new(30).expect("Not zero; qed");
/// Above base limit will be boosted by specified number for every peer connected starting with
/// second peer, such that it scaled with network connectivity, but the exact coefficient might need
/// to be tweaked in the future.
pub(crate) const KADEMLIA_CONCURRENT_TASKS_BOOST_PER_PEER: usize = 1;
/// Base limit for number of any concurrent tasks except Kademlia.
///
/// We configure total number of streams per connection to 256. Here we assume half of them might be
/// incoming and half outgoing, we also leave a small buffer of streams just in case.
///
/// We restrict this so we don't exceed number of streams for single peer, but this value will be
/// boosted depending on number of connected peers.
const REGULAR_BASE_CONCURRENT_TASKS: NonZeroUsize =
    NonZeroUsize::new(120 - KADEMLIA_BASE_CONCURRENT_TASKS.get()).expect("Not zero; qed");
/// Above base limit will be boosted by specified number for every peer connected starting with
/// second peer, such that it scaled with network connectivity, but the exact coefficient might need
/// to be tweaked in the future.
pub(crate) const REGULAR_CONCURRENT_TASKS_BOOST_PER_PEER: usize = 2;
>>>>>>> 1b943137

/// Defines relay configuration for the Node
#[derive(Clone, Debug)]
pub enum RelayMode {
    /// No relay configured.
    NoRelay,
    /// The node enables the relay behaviour.
    Server,
    /// Client relay configuration (enables relay client behavior).
    /// It uses a circuit relay server address as a parameter.
    ///
    /// Example: /memory/\<port>/p2p/\<server_peer_id>/p2p-circuit
    Client(Multiaddr),
}

impl RelayMode {
    /// Defines whether the node has its relay behavior enabled.
    pub fn is_relay_server(&self) -> bool {
        matches!(self, RelayMode::Server)
    }
}

/// [`Node`] configuration.
pub struct Config<RecordStore = CustomRecordStore> {
    /// Identity keypair of a node used for authenticated connections.
    pub keypair: identity::Keypair,
    /// List of [`Multiaddr`] on which to listen for incoming connections.
    pub listen_on: Vec<Multiaddr>,
    /// Fallback to random port if specified (or default) port is already occupied.
    pub listen_on_fallback_to_random_port: bool,
    /// Adds a timeout to the setup and protocol upgrade process for all inbound and outbound
    /// connections established through the transport.
    pub timeout: Duration,
    /// The configuration for the Identify behaviour.
    pub identify: IdentifyConfig,
    /// The configuration for the Kademlia behaviour.
    pub kademlia: KademliaConfig,
    /// The configuration for the Gossip behaviour.
    pub gossipsub: GossipsubConfig,
    /// Externally provided implementation of the custom record store for Kademlia DHT,
    pub record_store: RecordStore,
    /// Yamux multiplexing configuration.
    pub yamux_config: YamuxConfig,
    /// Should non-global addresses be added to the DHT?
    pub allow_non_global_addresses_in_dht: bool,
    /// How frequently should random queries be done using Kademlia DHT to populate routing table.
    pub initial_random_query_interval: Duration,
    /// A reference to the `NetworkingParametersRegistry` implementation.
    pub networking_parameters_registry: Box<dyn NetworkingParametersRegistry>,
    /// The configuration for the `RequestResponsesBehaviour` protocol.
    pub request_response_protocols: Vec<Box<dyn RequestHandler>>,
    /// Defines set of peers with a permanent connection (and reconnection if necessary).
    pub reserved_peers: Vec<Multiaddr>,
    /// Incoming swarm connection limit.
    pub max_established_incoming_connections: u32,
    /// Outgoing swarm connection limit.
    pub max_established_outgoing_connections: u32,
    /// Optional external prometheus metrics. None will disable metrics gathering.
    pub metrics: Option<Metrics>,
}

impl fmt::Debug for Config {
    fn fmt(&self, f: &mut fmt::Formatter<'_>) -> fmt::Result {
        f.debug_struct("Config").finish()
    }
}

impl Config {
    pub fn with_generated_keypair() -> Self {
        Self::with_keypair(identity::ed25519::Keypair::generate())
    }

    pub fn with_keypair(keypair: identity::ed25519::Keypair) -> Self {
        let mut kademlia = KademliaConfig::default();
        kademlia
            .set_protocol_names(vec![KADEMLIA_PROTOCOL.into()])
            .set_max_packet_size(2 * PIECE_SIZE)
            .set_kbucket_inserts(KademliaBucketInserts::Manual)
            .set_record_filtering(KademliaStoreInserts::FilterBoth)
            // Providers' settings
            .set_provider_record_ttl(KADEMLIA_PROVIDER_TTL_IN_SECS)
            .set_provider_publication_interval(KADEMLIA_PROVIDER_REPUBLICATION_INTERVAL_IN_SECS)
            // Our records don't expire.
            .set_record_ttl(None)
            .set_replication_interval(None);

        let mut yamux_config = YamuxConfig::default();
        yamux_config.set_max_num_streams(YAMUX_MAX_STREAMS);

        let gossipsub = GossipsubConfigBuilder::default()
            .protocol_id_prefix(GOSSIPSUB_PROTOCOL_PREFIX)
            // TODO: Do we want message signing?
            .validation_mode(ValidationMode::None)
            // To content-address message, we can take the hash of message and use it as an ID.
            .message_id_fn(|message: &GossipsubMessage| {
                MessageId::from(crypto::blake2b_256_hash(&message.data))
            })
            .max_transmit_size(2 * 1024 * 1024) // 2MB
            .build()
            .expect("Default config for gossipsub is always correct; qed");

        let keypair = identity::Keypair::Ed25519(keypair);
        let identify = IdentifyConfig::new("ipfs/0.1.0".to_string(), keypair.public());
        let peer_id = peer_id(&keypair);

        Self {
            keypair,
            listen_on: vec![],
            listen_on_fallback_to_random_port: true,
            timeout: Duration::from_secs(10),
            identify,
            kademlia,
            gossipsub,
            record_store: CustomRecordStore::new(
                NoRecordStorage,
                MemoryProviderStorage::new(peer_id),
            ),
            allow_non_global_addresses_in_dht: false,
            initial_random_query_interval: Duration::from_secs(1),
            networking_parameters_registry: BootstrappedNetworkingParameters::default().boxed(),
            request_response_protocols: Vec::new(),
            yamux_config,
            reserved_peers: Vec::new(),
            max_established_incoming_connections: SWARM_MAX_ESTABLISHED_INCOMING_CONNECTIONS,
            max_established_outgoing_connections: SWARM_MAX_ESTABLISHED_OUTGOING_CONNECTIONS,
            metrics: None,
        }
    }
}

/// Errors that might happen during network creation.
#[derive(Debug, Error)]
pub enum CreationError {
    /// Circuit relay client error.
    #[error("Circuit relay client error: {0}")]
    CircuitRelayClient(#[from] CircuitRelayClientError),
    /// Circuit relay client error.
    #[error("Expected relay server node.")]
    RelayServerExpected,
    /// I/O error.
    #[error("I/O error: {0}")]
    Io(#[from] io::Error),
    /// Transport error when attempting to listen on multiaddr.
    #[error("Transport error when attempting to listen on multiaddr: {0}")]
    TransportError(#[from] TransportError<io::Error>),
}

/// Converts public key from keypair to PeerId.
/// It serves as the shared PeerId generating algorithm.
pub fn peer_id(keypair: &identity::Keypair) -> PeerId {
    keypair.public().to_peer_id()
}

/// Create a new network node and node runner instances.
pub async fn create<RecordStore>(
    config: Config<RecordStore>,
) -> Result<(Node, NodeRunner<RecordStore>), CreationError>
where
    RecordStore: Send + Sync + libp2p::kad::store::RecordStore + 'static,
{
    let Config {
        keypair,
        listen_on,
        listen_on_fallback_to_random_port,
        timeout,
        identify,
        kademlia,
        gossipsub,
        record_store,
        yamux_config,
        allow_non_global_addresses_in_dht,
        initial_random_query_interval,
        networking_parameters_registry,
        request_response_protocols,
        reserved_peers,
        max_established_incoming_connections,
        max_established_outgoing_connections,
        metrics,
    } = config;
    let local_peer_id = peer_id(&keypair);

    let transport = build_transport(&keypair, timeout, yamux_config)?;

    // libp2p uses blocking API, hence we need to create a blocking task.
    let create_swarm_fut = tokio::task::spawn_blocking(move || {
        let behaviour = Behavior::new(BehaviorConfig {
            peer_id: local_peer_id,
            identify,
            kademlia,
            gossipsub,
            record_store,
            request_response_protocols,
        });

        let mut swarm = SwarmBuilder::with_tokio_executor(transport, behaviour, local_peer_id)
            .max_negotiating_inbound_streams(SWARM_MAX_NEGOTIATING_INBOUND_STREAMS)
            .build();

        // Setup listen_on addresses
        for mut addr in listen_on {
            if let Err(error) = swarm.listen_on(addr.clone()) {
                if !listen_on_fallback_to_random_port {
                    return Err(error.into());
                }

                let addr_string = addr.to_string();
                // Listen on random port if specified is already occupied
                if let Some(Protocol::Tcp(_port)) = addr.pop() {
                    info!(
                        "Failed to listen on {addr_string} ({error}), falling back to random port"
                    );
                    addr.push(Protocol::Tcp(0));
                    swarm.listen_on(addr)?;
                }
            }
        }

        // Create final structs
        let (command_sender, command_receiver) = mpsc::channel(1);

        let kademlia_tasks_semaphore = ResizableSemaphore::new(KADEMLIA_BASE_CONCURRENT_TASKS);
        let regular_tasks_semaphore = ResizableSemaphore::new(REGULAR_BASE_CONCURRENT_TASKS);

        let shared = Arc::new(Shared::new(
            local_peer_id,
            command_sender,
            kademlia_tasks_semaphore.clone(),
            regular_tasks_semaphore.clone(),
        ));
        let shared_weak = Arc::downgrade(&shared);

        let node = Node::new(shared, kademlia_tasks_semaphore, regular_tasks_semaphore);
        let node_runner = NodeRunner::<RecordStore>::new(NodeRunnerConfig::<RecordStore> {
            allow_non_global_addresses_in_dht,
            command_receiver,
            swarm,
            shared_weak,
            next_random_query_interval: initial_random_query_interval,
            networking_parameters_registry,
            reserved_peers: convert_multiaddresses(reserved_peers).into_iter().collect(),
            max_established_incoming_connections,
            max_established_outgoing_connections,
            metrics,
        });

        Ok((node, node_runner))
    });

    info!(%allow_non_global_addresses_in_dht, peer_id = %local_peer_id, "DSN instance configured.");

    create_swarm_fut.await.expect(
        "Blocking tasks never panics, if it does it is an implementation bug and everything \
        must crash",
    )
}

// Builds the transport stack that LibP2P will communicate over along with a relay client.
fn build_transport(
    keypair: &identity::Keypair,
    timeout: Duration,
    yamux_config: YamuxConfig,
) -> Result<Boxed<(PeerId, StreamMuxerBox)>, CreationError> {
    let transport = {
        let dns_tcp = TokioDnsConfig::system(TokioTcpTransport::new(
            GenTcpConfig::default().nodelay(true),
        ))?;
        let ws = WsConfig::new(TokioDnsConfig::system(TokioTcpTransport::new(
            GenTcpConfig::default().nodelay(true),
        ))?);

        dns_tcp.or_transport(ws)
    };

    let noise_keys = noise::Keypair::<noise::X25519Spec>::new()
        .into_authentic(keypair)
        .expect("Signing libp2p-noise static DH keypair failed.");

    Ok(transport
        .upgrade(core::upgrade::Version::V1Lazy)
        .authenticate(NoiseConfig::xx(noise_keys).into_authenticated())
        .multiplex(yamux_config)
        .timeout(timeout)
        .boxed())
}<|MERGE_RESOLUTION|>--- conflicted
+++ resolved
@@ -27,6 +27,7 @@
 use libp2p::websocket::WsConfig;
 use libp2p::yamux::YamuxConfig;
 use libp2p::{core, identity, noise, Multiaddr, PeerId, Transport, TransportError};
+use std::num::NonZeroUsize;
 use std::sync::Arc;
 use std::time::Duration;
 use std::{fmt, io};
@@ -47,16 +48,9 @@
 const KADEMLIA_PROVIDER_TTL_IN_SECS: Option<Duration> = Some(Duration::from_secs(86400)); /* 1 day */
 // Defines a republication interval for item providers in Kademlia network.
 const KADEMLIA_PROVIDER_REPUBLICATION_INTERVAL_IN_SECS: Option<Duration> =
-<<<<<<< HEAD
-    Some(Duration::from_secs(4 * 3600)); /* 4 hour */
-=======
     Some(Duration::from_secs(3600)); /* 1 hour */
-// Object replication factor. It must consider different peer types with no record stores.
-const KADEMLIA_RECORD_REPLICATION_FACTOR: NonZeroUsize =
-    NonZeroUsize::new(10).expect("Manually set value should be > 0");
 // Defines a replication factor for Kademlia on get_record operation.
 // "Good citizen" supports the network health.
-const KADEMLIA_CACHING_FACTOR_ON_GET_RECORDS: u16 = 3;
 const YAMUX_MAX_STREAMS: usize = 256;
 
 /// Base limit for number of concurrent tasks initiated towards Kademlia.
@@ -84,7 +78,6 @@
 /// second peer, such that it scaled with network connectivity, but the exact coefficient might need
 /// to be tweaked in the future.
 pub(crate) const REGULAR_CONCURRENT_TASKS_BOOST_PER_PEER: usize = 2;
->>>>>>> 1b943137
 
 /// Defines relay configuration for the Node
 #[derive(Clone, Debug)]
