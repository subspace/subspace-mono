use futures::channel::oneshot;
use futures::StreamExt;
use libp2p::multiaddr::Protocol;
use libp2p::PeerId;
use parking_lot::Mutex;
use std::sync::Arc;
use std::time::Duration;
use subspace_networking::utils::multihash::Multihash;
use subspace_networking::{Config, NetworkingParametersManager};

#[tokio::main]
async fn main() {
    tracing_subscriber::fmt::init();

    let mut bootstrap_nodes = Vec::new();
    let mut expected_node_id = PeerId::random();

    const TOTAL_NODE_COUNT: usize = 100;
    const EXPECTED_NODE_INDEX: usize = 75;

    let mut nodes = Vec::with_capacity(TOTAL_NODE_COUNT);
    for i in 0..TOTAL_NODE_COUNT {
        let config = Config {
            listen_on: vec!["/ip4/0.0.0.0/tcp/0".parse().unwrap()],
            allow_non_global_addresses_in_dht: true,
            bootstrap_addresses: bootstrap_nodes.clone(),
            ..Config::default()
        };

        let (node, mut node_runner) = subspace_networking::create(config).unwrap();

        println!("Node {} ID is {}", i, node.id());

        if i == EXPECTED_NODE_INDEX {
            expected_node_id = node.id();
        }

        let (node_address_sender, node_address_receiver) = oneshot::channel();
        let _handler = node.on_new_listener(Arc::new({
            let node_address_sender = Mutex::new(Some(node_address_sender));

            move |address| {
                if matches!(address.iter().next(), Some(Protocol::Ip4(_))) {
                    if let Some(node_address_sender) = node_address_sender.lock().take() {
                        node_address_sender.send(address.clone()).unwrap();
                    }
                }
            }
        }));

        tokio::spawn(async move {
            node_runner.run().await;
        });

        // Wait for node to know its address
        let node_addr = node_address_receiver.await.unwrap();

        tokio::time::sleep(Duration::from_millis(40)).await;

        let address = node_addr.with(Protocol::P2p(node.id()));

        bootstrap_nodes.push(address);

        nodes.push(node);
    }

    let file_path = std::env::temp_dir()
        .join("subspace_example_networking_params.bin")
        .into_boxed_path();

    println!(
        "Networking parameters database path used (the app creates file on the first run): \
        {file_path:?}"
    );

    let config = Config {
        listen_on: vec!["/ip4/0.0.0.0/tcp/0".parse().unwrap()],
        allow_non_global_addresses_in_dht: true,
        networking_parameters_registry: Some(
<<<<<<< HEAD
            NetworkingParametersManager::new(file_path.as_ref())
=======
            NetworkingParametersManager::new(db_path.as_ref(), Default::default())
>>>>>>> 1e781eb7
                .unwrap()
                .boxed(),
        ),
        bootstrap_addresses: bootstrap_nodes,
        ..Config::default()
    };

    let (node, mut node_runner) = subspace_networking::create(config).unwrap();

    println!("Source Node ID is {}", node.id());
    println!("Expected Peer ID:{expected_node_id}");

    tokio::spawn(async move {
        node_runner.run().await;
    });

    // Prepare multihash to look for in Kademlia
    let key = Multihash::from(node.id());

    let peers = node
        .get_closest_peers(key)
        .await
        .unwrap()
        .collect::<Vec<_>>()
        .await;

    // Uncomment on debugging:
    // println!("Received closest peers: {:?}", peers);

    let peer_id = peers
        .first()
        .expect("get_closest_peers must return non-empty set.");
    assert_eq!(peer_id, &expected_node_id);
    println!("Expected Peer ID received.");

    tokio::time::sleep(Duration::from_secs(120)).await;

    println!("Exiting..");
}<|MERGE_RESOLUTION|>--- conflicted
+++ resolved
@@ -77,11 +77,7 @@
         listen_on: vec!["/ip4/0.0.0.0/tcp/0".parse().unwrap()],
         allow_non_global_addresses_in_dht: true,
         networking_parameters_registry: Some(
-<<<<<<< HEAD
-            NetworkingParametersManager::new(file_path.as_ref())
-=======
-            NetworkingParametersManager::new(db_path.as_ref(), Default::default())
->>>>>>> 1e781eb7
+            NetworkingParametersManager::new(file_path.as_ref(), Default::default())
                 .unwrap()
                 .boxed(),
         ),
