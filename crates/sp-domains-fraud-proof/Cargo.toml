--- conflicted
+++ resolved
@@ -52,11 +52,6 @@
 libsecp256k1 = { version = "0.7.1", features = ["static-context", "hmac"] }
 pallet-balances = { git = "https://github.com/subspace/polkadot-sdk", rev = "94a1a8143a89bbe9f938c1939ff68abc1519a305" }
 pallet-ethereum = { git = "https://github.com/autonomys/frontier", rev = "f80f9e2bad338f3bf3854b256b3c4edea23e5968", features = ['default'] }
-<<<<<<< HEAD
-parking_lot = "0.12.2"
-=======
-pallet-evm = { version = "6.0.0-dev", git = "https://github.com/autonomys/frontier", rev = "f80f9e2bad338f3bf3854b256b3c4edea23e5968", default-features = false }
->>>>>>> 21fdb9a1
 rand = { version = "0.8.5", features = ["min_const_gen"] }
 rlp = "0.5.2"
 sp-core = { default-features = false, git = "https://github.com/subspace/polkadot-sdk", rev = "94a1a8143a89bbe9f938c1939ff68abc1519a305" }
