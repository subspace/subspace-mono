use crate::fraud_proof::{
    ExtrinsicDigest, InvalidExtrinsicsRootProof, InvalidStateTransitionProof, VerificationError,
};
use crate::fraud_proof_runtime_interface::get_fraud_proof_verification_info;
use crate::{
    fraud_proof_runtime_interface, FraudProofVerificationInfoRequest,
    FraudProofVerificationInfoResponse, SetCodeExtrinsic,
};
use codec::{Decode, Encode};
use hash_db::Hasher;
use sp_core::storage::StorageKey;
use sp_core::H256;
use sp_domains::extrinsics::{deduplicate_and_shuffle_extrinsics, extrinsics_shuffling_seed};
use sp_domains::proof_provider_and_verifier::StorageProofVerifier;
use sp_domains::valued_trie::valued_ordered_trie_root;
use sp_domains::ExecutionReceipt;
use sp_runtime::generic::Digest;
use sp_runtime::traits::{BlakeTwo256, Block as BlockT, Block, Hash, Header as HeaderT, NumberFor};
use sp_std::vec::Vec;
use sp_trie::{LayoutV1, StorageProof};
use subspace_core_primitives::Randomness;
use trie_db::node::Value;

/// Verifies invalid domain extrinsic root fraud proof.
pub fn verify_invalid_domain_extrinsics_root_fraud_proof<
    CBlock,
    DomainNumber,
    DomainHash,
    Balance,
    Hashing,
    DomainHashing,
>(
    bad_receipt: ExecutionReceipt<
        NumberFor<CBlock>,
        CBlock::Hash,
        DomainNumber,
        DomainHash,
        Balance,
    >,
    fraud_proof: &InvalidExtrinsicsRootProof,
<<<<<<< HEAD
) -> Result<(), VerificationError>
=======
    block_randomness: Randomness,
    domain_timestamp_extrinsic: Vec<u8>,
    maybe_domain_set_code_extrinsic: SetCodeExtrinsic,
) -> Result<(), sp_domains::verification::VerificationError>
>>>>>>> 1936d853
where
    CBlock: BlockT,
    Hashing: Hasher<Out = CBlock::Hash>,
    DomainHashing: Hasher<Out = DomainHash>,
    DomainHash: Into<H256>,
{
    let InvalidExtrinsicsRootProof {
        valid_bundle_digests,
        domain_id,
        ..
    } = fraud_proof;

    let consensus_block_hash = bad_receipt.consensus_block_hash;
    let block_randomness = get_fraud_proof_verification_info(
        H256::from_slice(consensus_block_hash.as_ref()),
        FraudProofVerificationInfoRequest::BlockRandomness,
    )
    .and_then(|resp| resp.into_block_randomness())
    .ok_or(VerificationError::FailedToGetBlockRandomness)?;

    let domain_timestamp_extrinsic = get_fraud_proof_verification_info(
        H256::from_slice(consensus_block_hash.as_ref()),
        FraudProofVerificationInfoRequest::DomainTimestampExtrinsic(*domain_id),
    )
    .and_then(|resp| resp.into_domain_timestamp_extrinsic())
    .ok_or(VerificationError::FailedToDeriveDomainTimestampExtrinsic)?;

    let maybe_domain_set_code_extrinsic = get_fraud_proof_verification_info(
        H256::from_slice(consensus_block_hash.as_ref()),
        FraudProofVerificationInfoRequest::DomainSetCodeExtrinsic(*domain_id),
    )
    .map(|resp| resp.into_domain_set_code_extrinsic())
    .ok_or(VerificationError::FailedToDeriveDomainSetCodeExtrinsic)?;

    let mut bundle_extrinsics_digests = Vec::new();
    for (bad_receipt_valid_bundle_digest, bundle_digest) in bad_receipt
        .valid_bundle_digests()
        .into_iter()
        .zip(valid_bundle_digests)
    {
        let bundle_digest_hash = BlakeTwo256::hash_of(&bundle_digest.bundle_digest);
        if bundle_digest_hash != bad_receipt_valid_bundle_digest {
            return Err(VerificationError::InvalidBundleDigest);
        }

        bundle_extrinsics_digests.extend(bundle_digest.bundle_digest.clone());
    }

    let shuffling_seed =
        H256::from_slice(extrinsics_shuffling_seed::<Hashing>(block_randomness).as_ref());

    let mut ordered_extrinsics = deduplicate_and_shuffle_extrinsics(
        bundle_extrinsics_digests,
        Randomness::from(shuffling_seed.to_fixed_bytes()),
    );

    if let SetCodeExtrinsic::EncodedExtrinsic(domain_set_code_extrinsic) =
        maybe_domain_set_code_extrinsic
    {
        let domain_set_code_extrinsic =
            ExtrinsicDigest::new::<LayoutV1<DomainHashing>>(domain_set_code_extrinsic);
        ordered_extrinsics.push_front(domain_set_code_extrinsic);
    }

    let timestamp_extrinsic =
        ExtrinsicDigest::new::<LayoutV1<DomainHashing>>(domain_timestamp_extrinsic);
    ordered_extrinsics.push_front(timestamp_extrinsic);

    let ordered_trie_node_values = ordered_extrinsics
        .iter()
        .map(|ext_digest| match ext_digest {
            ExtrinsicDigest::Data(data) => Value::Inline(data),
            ExtrinsicDigest::Hash(hash) => Value::Node(hash.0.as_slice()),
        })
        .collect();

    let extrinsics_root =
        valued_ordered_trie_root::<LayoutV1<BlakeTwo256>>(ordered_trie_node_values);
    if bad_receipt.domain_block_extrinsic_root == extrinsics_root {
        return Err(VerificationError::InvalidProof);
    }

    Ok(())
}

/// Verifies invalid state transition fraud proof.
pub fn verify_invalid_state_transition_fraud_proof<CBlock, DomainHeader, Balance>(
    bad_receipt: ExecutionReceipt<
        NumberFor<CBlock>,
        <CBlock as BlockT>::Hash,
        DomainHeader::Number,
        DomainHeader::Hash,
        Balance,
    >,
    bad_receipt_parent: ExecutionReceipt<
        NumberFor<CBlock>,
        <CBlock as BlockT>::Hash,
        DomainHeader::Number,
        DomainHeader::Hash,
        Balance,
    >,
    fraud_proof: &InvalidStateTransitionProof,
) -> Result<(), VerificationError>
where
    CBlock: BlockT,
    CBlock::Hash: Into<H256>,
    DomainHeader: HeaderT,
    DomainHeader::Hash: Into<H256> + From<H256>,
{
    let InvalidStateTransitionProof {
        domain_id,
        proof,
        execution_phase,
        ..
    } = fraud_proof;

    let domain_runtime_code = fraud_proof_runtime_interface::get_fraud_proof_verification_info(
        bad_receipt.consensus_block_hash.into(),
        FraudProofVerificationInfoRequest::DomainRuntimeCode(*domain_id),
    )
    .and_then(FraudProofVerificationInfoResponse::into_domain_runtime_code)
    .ok_or(VerificationError::FailedToGetDomainRuntimeCode)?;

    let (pre_state_root, post_state_root) = execution_phase
        .pre_post_state_root::<CBlock, DomainHeader, Balance>(&bad_receipt, &bad_receipt_parent)?;

    let call_data = execution_phase
        .call_data::<CBlock, DomainHeader, Balance>(&bad_receipt, &bad_receipt_parent)?;

    let execution_result = fraud_proof_runtime_interface::execution_proof_check(
        pre_state_root,
        proof.encode(),
        execution_phase.verifying_method(),
        call_data.as_ref(),
        domain_runtime_code,
    )
    .ok_or(VerificationError::BadExecutionProof)?;

    let valid_post_state_root = execution_phase
        .decode_execution_result::<DomainHeader>(execution_result)?
        .into();

    if valid_post_state_root != post_state_root {
        Ok(())
    } else {
        Err(VerificationError::InvalidProof)
    }
}

/// Verifies invalid domain block hash fraud proof.
pub fn verify_invalid_domain_block_hash_fraud_proof<CBlock, Balance, DomainHeader>(
    bad_receipt: ExecutionReceipt<
        NumberFor<CBlock>,
        CBlock::Hash,
        DomainHeader::Number,
        DomainHeader::Hash,
        Balance,
    >,
    digest_storage_proof: StorageProof,
    parent_domain_block_hash: DomainHeader::Hash,
) -> Result<(), VerificationError>
where
    CBlock: BlockT,
    Balance: PartialEq + Decode,
    DomainHeader: HeaderT,
    DomainHeader::Hash: From<H256>,
{
    let state_root = bad_receipt.final_state_root;
    let digest_storage_key = StorageKey(crate::fraud_proof::system_digest_final_key());

    let digest = StorageProofVerifier::<DomainHeader::Hashing>::get_decoded_value::<Digest>(
        &state_root,
        digest_storage_proof,
        digest_storage_key,
    )
    .map_err(|_| VerificationError::InvalidStorageProof)?;

    let derived_domain_block_hash = sp_domains::derive_domain_block_hash::<DomainHeader>(
        bad_receipt.domain_block_number,
        bad_receipt.domain_block_extrinsic_root.into(),
        state_root,
        parent_domain_block_hash,
        digest,
    );

    if bad_receipt.domain_block_hash == derived_domain_block_hash {
        return Err(VerificationError::InvalidProof);
    }

    Ok(())
}

/// Verifies invalid total rewards fraud proof.
pub fn verify_invalid_total_rewards_fraud_proof<
    CBlock,
    DomainNumber,
    DomainHash,
    Balance,
    DomainHashing,
>(
    bad_receipt: ExecutionReceipt<
        NumberFor<CBlock>,
        CBlock::Hash,
        DomainNumber,
        DomainHash,
        Balance,
    >,
    storage_proof: &StorageProof,
) -> Result<(), VerificationError>
where
    CBlock: Block,
    Balance: PartialEq + Decode,
    DomainHashing: Hasher<Out = DomainHash>,
{
    let storage_key = StorageKey(crate::fraud_proof::operator_block_rewards_final_key());
    let storage_proof = storage_proof.clone();

    let total_rewards = StorageProofVerifier::<DomainHashing>::get_decoded_value::<Balance>(
        &bad_receipt.final_state_root,
        storage_proof,
        storage_key,
    )
    .map_err(|_| VerificationError::InvalidStorageProof)?;

    // if the rewards matches, then this is an invalid fraud proof since rewards must be different.
    if bad_receipt.total_rewards == total_rewards {
        return Err(VerificationError::InvalidProof);
    }

    Ok(())
}<|MERGE_RESOLUTION|>--- conflicted
+++ resolved
@@ -38,14 +38,7 @@
         Balance,
     >,
     fraud_proof: &InvalidExtrinsicsRootProof,
-<<<<<<< HEAD
-) -> Result<(), VerificationError>
-=======
-    block_randomness: Randomness,
-    domain_timestamp_extrinsic: Vec<u8>,
-    maybe_domain_set_code_extrinsic: SetCodeExtrinsic,
-) -> Result<(), sp_domains::verification::VerificationError>
->>>>>>> 1936d853
+) -> Result<(), VerificationError>
 where
     CBlock: BlockT,
     Hashing: Hasher<Out = CBlock::Hash>,
