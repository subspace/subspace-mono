--- conflicted
+++ resolved
@@ -676,26 +676,6 @@
                                 (sector_offset as u64 + first_sector_index, sector, metadata)
                             });
 
-<<<<<<< HEAD
-                        let records_roots_cache =
-                            Mutex::new(LruCache::new(RECORDS_ROOTS_CACHE_SIZE));
-
-                        let piece_receiver = PieceProvider::new(
-                            &dsn_node,
-                            Some(RecordsRootPieceValidator::new(
-                                &dsn_node,
-                                &node_client,
-                                &kzg,
-                                &records_roots_cache,
-                            )),
-                            &shutting_down,
-                            false,
-                        );
-
-                        let piece_receiver_wrapper = PieceReceiverWrapper::new(piece_receiver);
-
-=======
->>>>>>> b50ce6b0
                         // TODO: Concurrency
                         for (sector_index, sector, sector_metadata) in plot_initial_sector {
                             trace!(%sector_index, "Preparing to plot sector");
