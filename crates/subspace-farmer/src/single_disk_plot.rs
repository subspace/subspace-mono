pub mod piece_publisher;
pub mod piece_reader;
pub mod piece_receiver;

use crate::identity::Identity;
use crate::node_client;
use crate::node_client::NodeClient;
use crate::reward_signing::reward_signing;
use crate::single_disk_plot::farming::audit_sector;
use crate::single_disk_plot::piece_publisher::PieceSectorPublisher;
use crate::single_disk_plot::piece_reader::{read_piece, PieceReader, ReadPieceRequest};
use crate::single_disk_plot::plotting::{plot_sector, PlottedSector};
use crate::utils::JoinOnDrop;
use bytesize::ByteSize;
use derive_more::{Display, From};
use event_listener_primitives::{Bag, HandlerId};
use futures::channel::{mpsc, oneshot};
use futures::stream::FuturesUnordered;
use futures::StreamExt;
use lru::LruCache;
use memmap2::{Mmap, MmapMut, MmapOptions};
use parity_scale_codec::{Decode, Encode};
use parking_lot::Mutex;
use piece_receiver::MultiChannelPieceReceiver;
use serde::{Deserialize, Serialize};
use static_assertions::const_assert;
use std::fs::OpenOptions;
use std::future::Future;
use std::io::{Seek, SeekFrom};
use std::num::{NonZeroU16, NonZeroUsize};
use std::path::{Path, PathBuf};
use std::pin::Pin;
use std::sync::atomic::{AtomicBool, Ordering};
use std::sync::Arc;
use std::time::SystemTime;
use std::{fmt, fs, io, thread};
use std_semaphore::{Semaphore, SemaphoreGuard};
use subspace_core_primitives::crypto::kzg::{test_public_parameters, Kzg};
use subspace_core_primitives::sector_codec::SectorCodec;
use subspace_core_primitives::{
    PieceIndex, PublicKey, SectorId, SectorIndex, Solution, PIECES_IN_SECTOR, PLOT_SECTOR_SIZE,
};
use subspace_farmer_components::file_ext::FileExt;
use subspace_farmer_components::{farming, plotting, SectorMetadata};
use subspace_networking::{FixedProviderRecordStorage, Node};
use subspace_rpc_primitives::{SlotInfo, SolutionResponse};
use thiserror::Error;
use tokio::runtime::Handle;
use tokio::sync::broadcast;
use tracing::{debug, error, info, info_span, trace, warn, Instrument, Span};
use ulid::Ulid;

// Refuse to compile on non-64-bit platforms, offsets may fail on those when converting from u64 to
// usize depending on chain parameters
const_assert!(std::mem::size_of::<usize>() >= std::mem::size_of::<u64>());

/// Reserve 1M of space for plot metadata (for potential future expansion)
const RESERVED_PLOT_METADATA: u64 = 1024 * 1024;

/// Self-imposed limit for number of solutions that farmer will not go over per challenge.
///
/// Only useful for initial network bootstrapping where due to initial plot size there might be too
/// many solutions.
const SOLUTIONS_LIMIT: usize = 10;

const RECORDS_ROOTS_CACHE_SIZE: NonZeroUsize = NonZeroUsize::new(1_000_000).expect("Not zero; qed");

/// Semaphore that limits disk access concurrency in strategic places to the number specified during
/// initialization
#[derive(Clone)]
pub struct SingleDiskSemaphore {
    inner: Arc<Semaphore>,
}

impl fmt::Debug for SingleDiskSemaphore {
    fn fmt(&self, f: &mut fmt::Formatter<'_>) -> fmt::Result {
        f.debug_struct("SingleDiskSemaphore").finish()
    }
}

impl SingleDiskSemaphore {
    /// Create new semaphore for limiting concurrency of the major processes working with the same
    /// disk
    pub fn new(concurrency: NonZeroU16) -> Self {
        Self {
            inner: Arc::new(Semaphore::new(concurrency.get() as isize)),
        }
    }

    /// Acquire access, will block current thread until previously acquired guards are dropped and
    /// access is released
    pub fn acquire(&self) -> SemaphoreGuard<'_> {
        self.inner.access()
    }
}

/// An identifier for single disk plot, can be used for in logs, thread names, etc.
#[derive(
    Debug, Copy, Clone, Ord, PartialOrd, Eq, PartialEq, Hash, Serialize, Deserialize, Display, From,
)]
#[serde(untagged)]
pub enum SingleDiskPlotId {
    /// Plot ID
    Ulid(Ulid),
}

#[allow(clippy::new_without_default)]
impl SingleDiskPlotId {
    /// Creates new ID
    pub fn new() -> Self {
        Self::Ulid(Ulid::new())
    }
}

/// Important information about the contents of the `SingleDiskPlot`
#[derive(Debug, Clone, Serialize, Deserialize)]
#[serde(rename_all = "camelCase")]
pub enum SingleDiskPlotInfo {
    /// V0 of the info
    #[serde(rename_all = "camelCase")]
    V0 {
        /// ID of the plot
        id: SingleDiskPlotId,
        /// Genesis hash of the chain used for plot creation
        #[serde(with = "hex::serde")]
        genesis_hash: [u8; 32],
        /// Public key of identity used for plot creation
        public_key: PublicKey,
        /// First sector index in this plot
        ///
        /// Multiple plots can reuse the same identity, but they have to use different ranges for
        /// sector indexes or else they'll essentially plot the same data and will not result in
        /// increased probability of winning the reward.
        first_sector_index: SectorIndex,
        /// How much space in bytes is allocated for this plot
        allocated_space: u64,
    },
}

impl SingleDiskPlotInfo {
    const FILE_NAME: &'static str = "single_disk_plot.json";

    pub fn new(
        id: SingleDiskPlotId,
        genesis_hash: [u8; 32],
        public_key: PublicKey,
        first_sector_index: SectorIndex,
        allocated_space: u64,
    ) -> Self {
        Self::V0 {
            id,
            genesis_hash,
            public_key,
            first_sector_index,
            allocated_space,
        }
    }

    /// Load `SingleDiskPlot` from path is supposed to be stored, `None` means no info file was
    /// found, happens during first start.
    pub fn load_from(path: &Path) -> io::Result<Option<Self>> {
        let bytes = match fs::read(path.join(Self::FILE_NAME)) {
            Ok(bytes) => bytes,
            Err(error) => {
                return if error.kind() == io::ErrorKind::NotFound {
                    Ok(None)
                } else {
                    Err(error)
                };
            }
        };

        serde_json::from_slice(&bytes)
            .map(Some)
            .map_err(|error| io::Error::new(io::ErrorKind::InvalidData, error))
    }

    /// Store `SingleDiskPlot` info to path so it can be loaded again upon restart.
    pub fn store_to(&self, directory: &Path) -> io::Result<()> {
        fs::write(
            directory.join(Self::FILE_NAME),
            serde_json::to_vec(self).expect("Info serialization never fails; qed"),
        )
    }

    // ID of the plot
    pub fn id(&self) -> &SingleDiskPlotId {
        let Self::V0 { id, .. } = self;
        id
    }

    // Genesis hash of the chain used for plot creation
    pub fn genesis_hash(&self) -> &[u8; 32] {
        let Self::V0 { genesis_hash, .. } = self;
        genesis_hash
    }

    // Public key of identity used for plot creation
    pub fn public_key(&self) -> &PublicKey {
        let Self::V0 { public_key, .. } = self;
        public_key
    }

    /// First sector index in this plot
    ///
    /// Multiple plots can reuse the same identity, but they have to use different ranges for
    /// sector indexes or else they'll essentially plot the same data and will not result in
    /// increased probability of winning the reward.
    pub fn first_sector_index(&self) -> SectorIndex {
        let Self::V0 {
            first_sector_index, ..
        } = self;
        *first_sector_index
    }

    /// How much space in bytes is allocated for this plot
    pub fn allocated_space(&self) -> u64 {
        let Self::V0 {
            allocated_space, ..
        } = self;
        *allocated_space
    }
}

/// Summary of single disk plot for presentational purposes
pub enum SingleDiskPlotSummary {
    /// Plot was found and read successfully
    Found {
        /// Plot info
        info: SingleDiskPlotInfo,
        /// Path to directory where plot is stored.
        directory: PathBuf,
    },
    /// Plot was not found
    NotFound {
        /// Path to directory where plot is stored.
        directory: PathBuf,
    },
    /// Failed to open plot
    Error {
        /// Path to directory where plot is stored.
        directory: PathBuf,
        /// Error itself
        error: io::Error,
    },
}

#[derive(Debug, Encode, Decode)]
struct PlotMetadataHeader {
    version: u8,
    sector_count: u64,
}

impl PlotMetadataHeader {
    fn encoded_size() -> usize {
        let default = PlotMetadataHeader {
            version: 0,
            sector_count: 0,
        };

        default.encoded_size()
    }
}

/// Options used to open single dis plot
<<<<<<< HEAD
pub struct SingleDiskPlotOptions<RC, FixedStorageProvider> {
=======
pub struct SingleDiskPlotOptions<NC> {
>>>>>>> 1b943137
    /// Path to directory where plot are stored.
    pub directory: PathBuf,
    /// How much space in bytes can plot use for plot
    pub allocated_space: u64,
    /// RPC client connected to Subspace node
    pub node_client: NC,
    /// Address where farming rewards should go
    pub reward_address: PublicKey,
    /// Optional DSN Node.
    pub dsn_node: Node,
<<<<<<< HEAD
    /// Semaphore to limit concurrency of piece receiving process.
    pub piece_receiver_semaphore: Arc<tokio::sync::Semaphore>,
    /// Semaphore to limit concurrency of piece publishing process.
    pub piece_publisher_semaphore: Arc<tokio::sync::Semaphore>,
    /// Provides an access to fixed provider record storage,
    pub fixed_provider_storage: FixedStorageProvider,
=======
>>>>>>> 1b943137
    /// Semaphore to limit concurrency of plotting process.
    pub concurrent_plotting_semaphore: Arc<tokio::sync::Semaphore>,
}

/// Errors happening when trying to create/open single disk plot
#[derive(Debug, Error)]
pub enum SingleDiskPlotError {
    // TODO: Make more variants out of this generic one
    /// I/O error occurred
    #[error("I/O error: {0}")]
    Io(#[from] io::Error),
    /// Can't resize plot after creation
    #[error(
        "Usable plotting space of plot {id} {new_space} is different from {old_space} when plot \
        was created, resizing isn't supported yet"
    )]
    CantResize {
        /// Plot ID
        id: SingleDiskPlotId,
        /// Space allocated during plot creation
        old_space: ByteSize,
        /// New desired plot size
        new_space: ByteSize,
    },
    /// Wrong chain (genesis hash)
    #[error(
        "Genesis hash of plot {id} {wrong_chain} is different from {correct_chain} when plot was \
        created, it is not possible to use plot on a different chain"
    )]
    WrongChain {
        /// Plot ID
        id: SingleDiskPlotId,
        /// Hex-encoded genesis hash during plot creation
        // TODO: Wrapper type with `Display` impl for genesis hash
        correct_chain: String,
        /// Hex-encoded current genesis hash
        wrong_chain: String,
    },
    /// Public key in identity doesn't match metadata
    #[error(
        "Public key of plot {id} {wrong_public_key} is different from {correct_public_key} when \
        plot was created, something went wrong, likely due to manual edits"
    )]
    IdentityMismatch {
        /// Plot ID
        id: SingleDiskPlotId,
        /// Public key used during plot creation
        correct_public_key: PublicKey,
        /// Current public key
        wrong_public_key: PublicKey,
    },
    /// Failed to decode metadata header
    #[error("Failed to decode metadata header: {0}")]
    FailedToDecodeMetadataHeader(parity_scale_codec::Error),
    /// Unexpected metadata version
    #[error("Unexpected metadata version {0}")]
    UnexpectedMetadataVersion(u8),
    /// Node RPC error
    #[error("Node RPC error: {0}")]
    NodeRpcError(Box<dyn std::error::Error + Send + Sync + 'static>),
    /// Allocated space is not enough for one sector
    #[error(
        "Allocated space is not enough for one sector. \
        The lowest acceptable value for allocated space is: {min_size}, \
        you provided: {allocated_space}."
    )]
    InsufficientAllocatedSpace { min_size: u64, allocated_space: u64 },
}

/// Errors that happen during plotting
#[derive(Debug, Error)]
pub enum PlottingError {
    /// Failed to retrieve farmer info
    #[error("Failed to retrieve farmer info: {error}")]
    FailedToGetFarmerInfo {
        /// Lower-level error
        error: node_client::Error,
    },
    /// Low-level plotting error
    #[error("Low-level plotting error: {0}")]
    LowLevel(#[from] plotting::PlottingError),
}

/// Errors that happen during farming
#[derive(Debug, Error)]
pub enum FarmingError {
    /// Failed to substribe to slot info notifications
    #[error("Failed to substribe to slot info notifications: {error}")]
    FailedToSubscribeSlotInfo {
        /// Lower-level error
        error: node_client::Error,
    },
    /// Failed to retrieve farmer info
    #[error("Failed to retrieve farmer info: {error}")]
    FailedToGetFarmerInfo {
        /// Lower-level error
        error: node_client::Error,
    },
    /// Failed to create memory mapping for plot
    #[error("Failed to create memory mapping for plot: {error}")]
    FailedToMapPlot {
        /// Lower-level error
        error: io::Error,
    },
    /// Failed to create memory mapping for metadata
    #[error("Failed to create memory mapping for metadata: {error}")]
    FailedToMapMetadata {
        /// Lower-level error
        error: io::Error,
    },
    /// Failed to submit solutions response
    #[error("Failed to submit solutions response: {error}")]
    FailedToSubmitSolutionsResponse {
        /// Lower-level error
        error: node_client::Error,
    },
    /// Low-level farming error
    #[error("Low-level farming error: {0}")]
    LowLevel(#[from] farming::FarmingError),
    /// I/O error occurred
    #[error("I/O error: {0}")]
    Io(#[from] io::Error),
}

/// Errors that happen in background tasks
#[derive(Debug, Error)]
pub enum BackgroundTaskError {
    /// Plotting error
    #[error(transparent)]
    Plotting(#[from] PlottingError),
    /// Farming error
    #[error(transparent)]
    Farming(#[from] FarmingError),
}

type BackgroundTask = Pin<Box<dyn Future<Output = Result<(), BackgroundTaskError>> + Send>>;

type HandlerFn<A> = Arc<dyn Fn(&A) + Send + Sync + 'static>;
type Handler<A> = Bag<HandlerFn<A>, A>;

#[derive(Default, Debug)]
struct Handlers {
    sector_plotted: Handler<PlottedSector>,
    solution: Handler<SolutionResponse>,
}

/// Single disk plot abstraction is a container for everything necessary to plot/farm with a single
/// disk plot.
///
/// Plot starts operating during creation and doesn't stop until dropped (or error happens).
#[must_use = "Plot does not function properly unless run() method is called"]
pub struct SingleDiskPlot {
    single_disk_plot_info: SingleDiskPlotInfo,
    /// All sector metadata file region is mapped, not just plotted sectors!
    sector_metadata_mmap: Mmap,
    metadata_header: Arc<Mutex<PlotMetadataHeader>>,
    span: Span,
    tasks: FuturesUnordered<BackgroundTask>,
    handlers: Arc<Handlers>,
    piece_reader: PieceReader,
    _plotting_join_handle: JoinOnDrop,
    _farming_join_handle: JoinOnDrop,
    _reading_join_handle: JoinOnDrop,
    /// Sender that will be used to signal to background threads that they should start
    start_sender: Option<broadcast::Sender<()>>,
    shutting_down: Arc<AtomicBool>,
}

impl Drop for SingleDiskPlot {
    fn drop(&mut self) {
        self.piece_reader.close_all_readers();
        // Make background threads that are doing something exit as soon as possible
        self.shutting_down.store(true, Ordering::SeqCst);
        // Make background threads that are waiting to do something exit immediately
        self.start_sender.take();
    }
}

impl SingleDiskPlot {
    const PLOT_FILE: &'static str = "plot.bin";
    const METADATA_FILE: &'static str = "metadata.bin";

    /// Create new single disk plot instance
<<<<<<< HEAD
    pub async fn new<RC, FPRS: FixedProviderRecordStorage + Send + Sync + 'static>(
        options: SingleDiskPlotOptions<RC, FPRS>,
    ) -> Result<Self, SingleDiskPlotError>
=======
    ///
    /// NOTE: Thought this function is async, it will do some blocking I/O.
    pub async fn new<NC>(options: SingleDiskPlotOptions<NC>) -> Result<Self, SingleDiskPlotError>
>>>>>>> 1b943137
    where
        NC: NodeClient,
    {
        let handle = Handle::current();

        let SingleDiskPlotOptions {
            directory,
            allocated_space,
            node_client,
            reward_address,
            dsn_node,
<<<<<<< HEAD
            piece_publisher_semaphore,
            piece_receiver_semaphore,
            fixed_provider_storage,
=======
>>>>>>> 1b943137
            concurrent_plotting_semaphore,
        } = options;

        // TODO: Account for plot overhead
        let target_sector_count = allocated_space / PLOT_SECTOR_SIZE;
        if target_sector_count == 0 {
            return Err(SingleDiskPlotError::InsufficientAllocatedSpace {
                min_size: PLOT_SECTOR_SIZE,
                allocated_space,
            });
        }

        fs::create_dir_all(&directory)?;

        // TODO: Parametrize concurrency, much higher default due to SSD focus
        // TODO: Use this or remove
        let _single_disk_semaphore =
            SingleDiskSemaphore::new(NonZeroU16::new(10).expect("Not a zero; qed"));

        // TODO: Update `Identity` to use more specific error type and remove this `.unwrap()`
        let identity = Identity::open_or_create(&directory).unwrap();
        let public_key = identity.public_key().to_bytes().into();

        let farmer_app_info = node_client
            .farmer_app_info()
            .await
            .map_err(SingleDiskPlotError::NodeRpcError)?;

        let single_disk_plot_info = match SingleDiskPlotInfo::load_from(&directory)? {
            Some(single_disk_plot_info) => {
                if allocated_space != single_disk_plot_info.allocated_space() {
                    return Err(SingleDiskPlotError::CantResize {
                        id: *single_disk_plot_info.id(),
                        old_space: ByteSize::b(single_disk_plot_info.allocated_space()),
                        new_space: ByteSize::b(allocated_space),
                    });
                }

                if &farmer_app_info.genesis_hash != single_disk_plot_info.genesis_hash() {
                    return Err(SingleDiskPlotError::WrongChain {
                        id: *single_disk_plot_info.id(),
                        correct_chain: hex::encode(single_disk_plot_info.genesis_hash()),
                        wrong_chain: hex::encode(farmer_app_info.genesis_hash),
                    });
                }

                if &public_key != single_disk_plot_info.public_key() {
                    return Err(SingleDiskPlotError::IdentityMismatch {
                        id: *single_disk_plot_info.id(),
                        correct_public_key: *single_disk_plot_info.public_key(),
                        wrong_public_key: public_key,
                    });
                }

                single_disk_plot_info
            }
            None => {
                // TODO: Global generator that makes sure to avoid returning the same sector index
                //  for multiple disks
                let first_sector_index = SystemTime::UNIX_EPOCH
                    .elapsed()
                    .expect("Unix epoch is always in the past; qed")
                    .as_secs()
                    .wrapping_mul(u64::from(u32::MAX));

                let single_disk_plot_info = SingleDiskPlotInfo::new(
                    SingleDiskPlotId::new(),
                    farmer_app_info.genesis_hash,
                    public_key,
                    first_sector_index,
                    allocated_space,
                );

                single_disk_plot_info.store_to(&directory)?;

                single_disk_plot_info
            }
        };

        let single_disk_plot_id = *single_disk_plot_info.id();
        let first_sector_index = single_disk_plot_info.first_sector_index();

        // TODO: Consider file locking to prevent other apps from modifying it
        let mut metadata_file = OpenOptions::new()
            .read(true)
            .write(true)
            .create(true)
            .open(directory.join(Self::METADATA_FILE))?;

        let (metadata_header, mut metadata_header_mmap) = if metadata_file.seek(SeekFrom::End(0))?
            == 0
        {
            let metadata_header = PlotMetadataHeader {
                version: 0,
                sector_count: 0,
            };

            metadata_file.preallocate(
                RESERVED_PLOT_METADATA
                    + SectorMetadata::encoded_size() as u64 * target_sector_count,
            )?;
            metadata_file.write_all_at(metadata_header.encode().as_slice(), 0)?;

            let metadata_header_mmap = unsafe {
                MmapOptions::new()
                    .len(PlotMetadataHeader::encoded_size())
                    .map_mut(&metadata_file)?
            };

            (metadata_header, metadata_header_mmap)
        } else {
            let metadata_header_mmap = unsafe {
                MmapOptions::new()
                    .len(PlotMetadataHeader::encoded_size())
                    .map_mut(&metadata_file)?
            };

            let metadata_header = PlotMetadataHeader::decode(&mut metadata_header_mmap.as_ref())
                .map_err(SingleDiskPlotError::FailedToDecodeMetadataHeader)?;

            if metadata_header.version != 0 {
                return Err(SingleDiskPlotError::UnexpectedMetadataVersion(
                    metadata_header.version,
                ));
            }

            (metadata_header, metadata_header_mmap)
        };

        let metadata_header = Arc::new(Mutex::new(metadata_header));

        let mut metadata_mmap_mut = unsafe {
            MmapOptions::new()
                .offset(RESERVED_PLOT_METADATA)
                .len(SectorMetadata::encoded_size() * target_sector_count as usize)
                .map_mut(&metadata_file)?
        };

        let plot_file = OpenOptions::new()
            .read(true)
            .write(true)
            .create(true)
            .open(directory.join(Self::PLOT_FILE))?;

        plot_file.preallocate(PLOT_SECTOR_SIZE * target_sector_count)?;

        let mut plot_mmap_mut = unsafe { MmapMut::map_mut(&plot_file)? };

        let (error_sender, error_receiver) = oneshot::channel();
        let error_sender = Arc::new(Mutex::new(Some(error_sender)));

        let tasks = FuturesUnordered::<BackgroundTask>::new();

        tasks.push(Box::pin(async move {
            if let Ok(error) = error_receiver.await {
                return Err(error);
            }

            Ok(())
        }));

        let handlers = Arc::<Handlers>::default();
        let shutting_down = Arc::new(AtomicBool::new(false));
        let kzg = Kzg::new(test_public_parameters());
        let sector_codec = SectorCodec::new(PLOT_SECTOR_SIZE as usize)
            .expect("Protocol constant must be correct; qed");
        let (start_sender, mut start_receiver) = broadcast::channel::<()>(1);

        let plotting_join_handle = thread::Builder::new()
            .name(format!("p-{single_disk_plot_id}"))
            .spawn({
                let handle = handle.clone();
                let metadata_header = Arc::clone(&metadata_header);
                let handlers = Arc::clone(&handlers);
                let shutting_down = Arc::clone(&shutting_down);
                let node_client = node_client.clone();
                let error_sender = Arc::clone(&error_sender);
<<<<<<< HEAD
                let piece_publisher = PieceSectorPublisher::new(
                    dsn_node.clone(),
                    shutting_down.clone(),
                    piece_publisher_semaphore,
                    fixed_provider_storage,
                );
=======
                let piece_publisher =
                    PieceSectorPublisher::new(dsn_node.clone(), shutting_down.clone());
>>>>>>> 1b943137

                move || {
                    let _tokio_handle_guard = handle.enter();
                    let span = info_span!("single_disk_plot", %single_disk_plot_id);
                    let _span_guard = span.enter();

                    // Initial plotting
                    let initial_plotting_fut = async move {
                        if start_receiver.recv().await.is_err() {
                            // Dropped before starting
                            return Ok(());
                        }

                        let chunked_sectors = plot_mmap_mut
                            .as_mut()
                            .chunks_exact_mut(PLOT_SECTOR_SIZE as usize);
                        let chunked_metadata = metadata_mmap_mut
                            .as_mut()
                            .chunks_exact_mut(SectorMetadata::encoded_size());
                        let plot_initial_sector = chunked_sectors
                            .zip(chunked_metadata)
                            .enumerate()
                            .skip(
                                // Some sectors may already be plotted, skip them
                                metadata_header.lock().sector_count as usize,
                            )
                            .map(|(sector_offset, (sector, metadata))| {
                                (sector_offset as u64 + first_sector_index, sector, metadata)
                            });

                        let records_roots_cache =
                            Mutex::new(LruCache::new(RECORDS_ROOTS_CACHE_SIZE));

                        let piece_receiver = MultiChannelPieceReceiver::new(
                            &dsn_node,
                            &node_client,
                            &kzg,
                            &records_roots_cache,
                            &shutting_down,
                        );

                        // TODO: Concurrency
                        for (sector_index, sector, sector_metadata) in plot_initial_sector {
                            trace!(%sector_index, "Preparing to plot sector");

                            let plotting_permit =
                                match concurrent_plotting_semaphore.clone().acquire_owned().await {
                                    Ok(plotting_permit) => plotting_permit,
                                    Err(error) => {
                                        warn!(
                                            %sector_index,
                                            %error,
                                            "Semaphore was closed, interrupting plotting"
                                        );
                                        return Ok(());
                                    }
                                };

                            if shutting_down.load(Ordering::Acquire) {
                                debug!(
                                    %sector_index,
                                    "Instance is shutting down, interrupting plotting"
                                );
                                return Ok(());
                            }

                            debug!(%sector_index, "Plotting sector");

                            let farmer_app_info = node_client
                                .farmer_app_info()
                                .await
                                .map_err(|error| PlottingError::FailedToGetFarmerInfo { error })?;

                            let plot_sector_fut = plot_sector(
                                &public_key,
                                sector_index,
                                &piece_receiver,
                                &shutting_down,
                                &farmer_app_info.protocol_info,
                                &kzg,
                                &sector_codec,
                                sector,
                                sector_metadata,
                            );
                            let plotted_sector = match plot_sector_fut.await {
                                Ok(plotted_sector) => {
                                    debug!(%sector_index, "Sector plotted");

                                    plotted_sector
                                }
                                Err(plotting::PlottingError::Cancelled) => {
                                    return Ok(());
                                }
                                Err(error) => Err(PlottingError::LowLevel(error))?,
                            };

                            {
                                let mut metadata_header = metadata_header.lock();
                                metadata_header.sector_count += 1;
                                metadata_header_mmap
                                    .copy_from_slice(metadata_header.encode().as_slice());
                            }

                            handlers.sector_plotted.call_simple(&plotted_sector);

                            // TODO: Migrate this over to using `on_sector_plotted` instead
                            // Publish pieces-by-sector if we use DSN
                            tokio::spawn({
                                let piece_publisher = piece_publisher.clone();

                                async move {
                                    if let Err(error) = piece_publisher
                                        .publish_pieces(plotted_sector.piece_indexes)
                                        .await
                                    {
                                        warn!(
                                            %sector_index,
                                            %error,
                                            "Failed to publish pieces to DSN"
                                        );
                                    }

                                    // Release only after publishing is finished
                                    drop(plotting_permit);
                                }
                            });
                        }

                        Ok(())
                    };

                    // TODO: Race this with shutdown signal
                    let initial_plotting_result = handle.block_on(initial_plotting_fut);

                    if let Err(error) = initial_plotting_result {
                        if let Some(error_sender) = error_sender.lock().take() {
                            if let Err(error) = error_sender.send(error) {
                                error!(%error, "Plotting failed to send error to background task");
                            }
                        }
                    }
                }
            })?;

        let global_plot_mmap = unsafe {
            MmapOptions::new()
                .len((PLOT_SECTOR_SIZE * target_sector_count) as usize)
                .map(&plot_file)?
        };
        #[cfg(unix)]
        {
            global_plot_mmap.advise(memmap2::Advice::Random)?;
        }
        let global_sector_metadata_mmap = unsafe {
            MmapOptions::new()
                .offset(RESERVED_PLOT_METADATA)
                .len(SectorMetadata::encoded_size() * target_sector_count as usize)
                .map(&metadata_file)?
        };

        let (mut slot_info_forwarder_sender, mut slot_info_forwarder_receiver) =
            mpsc::channel::<SlotInfo>(0);

        tasks.push(Box::pin({
            let shutting_down = Arc::clone(&shutting_down);
            let node_client = node_client.clone();

            async move {
                info!("Subscribing to slot info notifications");

                let mut slot_info_notifications = node_client
                    .subscribe_slot_info()
                    .await
                    .map_err(|error| FarmingError::FailedToSubscribeSlotInfo { error })?;

                while let Some(slot_info) = slot_info_notifications.next().await {
                    if shutting_down.load(Ordering::Acquire) {
                        debug!("Instance is shutting down, interrupting slot info forwarding");
                        return Ok(());
                    }

                    debug!(?slot_info, "New slot");

                    let slot = slot_info.slot_number;

                    // Error means farmer is still solving for previous slot, which is too late and
                    // we need to skip this slot
                    if slot_info_forwarder_sender.try_send(slot_info).is_err() {
                        debug!(%slot, "Slow farming, skipping slot");
                    }
                }

                Ok(())
            }
        }));

        let farming_join_handle = thread::Builder::new()
            .name(format!("f-{single_disk_plot_id}"))
            .spawn({
                let handle = handle.clone();
                let handlers = Arc::clone(&handlers);
                let metadata_header = Arc::clone(&metadata_header);
                let mut start_receiver = start_sender.subscribe();
                let shutting_down = Arc::clone(&shutting_down);
                let identity = identity.clone();
                let node_client = node_client.clone();

                move || {
                    let _tokio_handle_guard = handle.enter();
                    let span = info_span!("single_disk_plot", %single_disk_plot_id);
                    let _span_guard = span.enter();

                    let farming_fut = async move {
                        if start_receiver.recv().await.is_err() {
                            // Dropped before starting
                            return Ok(());
                        }

                        while let Some(slot_info) = slot_info_forwarder_receiver.next().await {
                            if shutting_down.load(Ordering::Acquire) {
                                debug!("Instance is shutting down, interrupting farming");
                                return Ok(());
                            }

                            let slot = slot_info.slot_number;
                            let sector_count = metadata_header.lock().sector_count;

                            debug!(%slot, %sector_count, "Reading sectors");

                            let plot_mmap = unsafe {
                                MmapOptions::new()
                                    .len((PLOT_SECTOR_SIZE * sector_count) as usize)
                                    .map(&plot_file)
                                    .map_err(|error| FarmingError::FailedToMapPlot { error })?
                            };
                            #[cfg(unix)]
                            {
                                plot_mmap
                                    .advise(memmap2::Advice::Random)
                                    .map_err(FarmingError::Io)?;
                            }
                            let metadata_mmap = unsafe {
                                MmapOptions::new()
                                    .offset(RESERVED_PLOT_METADATA)
                                    .len(SectorMetadata::encoded_size() * sector_count as usize)
                                    .map(&metadata_file)
                                    .map_err(|error| FarmingError::FailedToMapMetadata { error })?
                            };
                            #[cfg(unix)]
                            {
                                metadata_mmap
                                    .advise(memmap2::Advice::Random)
                                    .map_err(FarmingError::Io)?;
                            }
                            let shutting_down = Arc::clone(&shutting_down);

                            let mut solutions = Vec::<Solution<PublicKey, PublicKey>>::new();

                            for (sector_index, sector, sector_metadata) in plot_mmap
                                .chunks_exact(PLOT_SECTOR_SIZE as usize)
                                .zip(metadata_mmap.chunks_exact(SectorMetadata::encoded_size()))
                                .enumerate()
                                .map(|(sector_index, (sector, metadata))| {
                                    (sector_index as u64 + first_sector_index, sector, metadata)
                                })
                            {
                                if shutting_down.load(Ordering::Acquire) {
                                    debug!(
                                        %sector_index,
                                        "Instance is shutting down, interrupting plotting"
                                    );
                                    return Ok(());
                                }

                                trace!(%slot, %sector_index, "Auditing sector");

                                let maybe_eligible_sector = audit_sector(
                                    &public_key,
                                    sector_index,
                                    &slot_info.global_challenge,
                                    slot_info.voting_solution_range,
                                    io::Cursor::new(sector),
                                )
                                .map_err(FarmingError::LowLevel)?;
                                let Some(eligible_sector) = maybe_eligible_sector else {
                                    continue;
                                };

                                for solution in eligible_sector
                                    .try_into_solutions(
                                        &identity,
                                        reward_address,
                                        &farmer_app_info.protocol_info,
                                        &sector_codec,
                                        sector,
                                        sector_metadata,
                                    )
                                    .map_err(FarmingError::LowLevel)?
                                {
                                    debug!(%slot, %sector_index, "Solution found");
                                    trace!(?solution, "Solution found");

                                    solutions.push(solution);

                                    if solutions.len() >= SOLUTIONS_LIMIT {
                                        break;
                                    }
                                }

                                if solutions.len() >= SOLUTIONS_LIMIT {
                                    break;
                                }
                                // TODO: It is known that decoding is slow now and we'll only be
                                //  able to decode a single sector within time slot reliably, in the
                                //  future we may want allow more than one sector to be valid within
                                //  the same disk plot.
                                if !solutions.is_empty() {
                                    break;
                                }
                            }

                            let response = SolutionResponse {
                                slot_number: slot_info.slot_number,
                                solutions,
                            };
                            handlers.solution.call_simple(&response);
                            node_client
                                .submit_solution_response(response)
                                .await
                                .map_err(|error| FarmingError::FailedToSubmitSolutionsResponse {
                                    error,
                                })?;
                        }

                        Ok(())
                    };

                    // TODO: Race this with shutdown signal
                    let farming_result = handle.block_on(farming_fut);

                    if let Err(error) = farming_result {
                        if let Some(error_sender) = error_sender.lock().take() {
                            if let Err(error) = error_sender.send(error) {
                                error!(%error, "Farming failed to send error to background task");
                            }
                        }
                    }
                }
            })?;

        let (piece_reader, mut read_piece_receiver) = PieceReader::new();

        let reading_join_handle = thread::Builder::new()
            .name(format!("r-{single_disk_plot_id}"))
            .spawn({
                let metadata_header = Arc::clone(&metadata_header);
                let shutting_down = Arc::clone(&shutting_down);

                move || {
                    let _tokio_handle_guard = handle.enter();
                    let span = info_span!("single_disk_plot", %single_disk_plot_id);
                    let _span_guard = span.enter();

                    let reading_fut = async move {
                        while let Some(read_piece_request) = read_piece_receiver.next().await {
                            let ReadPieceRequest {
                                sector_index,
                                piece_offset,
                                response_sender,
                            } = read_piece_request;

                            if shutting_down.load(Ordering::Acquire) {
                                debug!(
                                    %sector_index,
                                    %piece_offset,
                                    "Instance is shutting down, interrupting piece reading"
                                );
                                return;
                            }

                            if response_sender.is_canceled() {
                                continue;
                            }

                            let maybe_piece = read_piece(
                                sector_index,
                                piece_offset,
                                metadata_header.lock().sector_count,
                                first_sector_index,
                                &sector_codec,
                                &global_plot_mmap,
                            );

                            // Doesn't matter if receiver still cares about it
                            let _ = response_sender.send(maybe_piece);
                        }
                    };

                    // TODO: Race this with shutdown signal
                    handle.block_on(reading_fut);
                }
            })?;

        tasks.push(Box::pin(async move {
            // TODO: Error handling here
            reward_signing(node_client, identity).await.unwrap().await;

            Ok(())
        }));

        let farm = Self {
            single_disk_plot_info,
            sector_metadata_mmap: global_sector_metadata_mmap,
            metadata_header,
            span: Span::current(),
            tasks,
            handlers,
            piece_reader,
            _plotting_join_handle: JoinOnDrop::new(plotting_join_handle),
            _farming_join_handle: JoinOnDrop::new(farming_join_handle),
            _reading_join_handle: JoinOnDrop::new(reading_join_handle),
            start_sender: Some(start_sender),
            shutting_down,
        };

        Ok(farm)
    }

    /// Collect summary of single disk plot for presentational purposes
    pub fn collect_summary(directory: PathBuf) -> SingleDiskPlotSummary {
        let single_disk_plot_info = match SingleDiskPlotInfo::load_from(&directory) {
            Ok(Some(single_disk_plot_info)) => single_disk_plot_info,
            Ok(None) => {
                return SingleDiskPlotSummary::NotFound { directory };
            }
            Err(error) => {
                return SingleDiskPlotSummary::Error { directory, error };
            }
        };

        SingleDiskPlotSummary::Found {
            info: single_disk_plot_info,
            directory,
        }
    }

    /// ID of this farm
    pub fn id(&self) -> &SingleDiskPlotId {
        self.single_disk_plot_info.id()
    }

    /// Number of sectors successfully plotted so far
    pub fn plotted_sectors_count(&self) -> u64 {
        self.metadata_header.lock().sector_count
    }

    /// Read information about sectors plotted thus far
    pub fn plotted_sectors(
        &self,
    ) -> impl Iterator<Item = Result<PlottedSector, parity_scale_codec::Error>> + '_ {
        let public_key = self.single_disk_plot_info.public_key();
        let first_sector_index = self.single_disk_plot_info.first_sector_index();
        let sector_count = self.metadata_header.lock().sector_count;

        (first_sector_index..)
            .into_iter()
            .zip(
                self.sector_metadata_mmap
                    .chunks_exact(SectorMetadata::encoded_size()),
            )
            .take(sector_count as usize)
            .map(move |(sector_index, mut sector_metadata)| {
                let sector_metadata = SectorMetadata::decode(&mut sector_metadata)?;
                let sector_id = SectorId::new(public_key, sector_index);

                let piece_indexes = (0u64..)
                    .take(PIECES_IN_SECTOR as usize)
                    .map(|piece_offset| {
                        sector_id.derive_piece_index(
                            piece_offset as PieceIndex,
                            sector_metadata.total_pieces,
                        )
                    })
                    .collect();

                Ok(PlottedSector {
                    sector_id,
                    sector_index,
                    sector_metadata,
                    piece_indexes,
                })
            })
    }

    /// Get piece reader to read plot pieces later
    pub fn piece_reader(&self) -> PieceReader {
        self.piece_reader.clone()
    }

    /// Subscribe to sector plotting notification
    pub fn on_sector_plotted(&self, callback: HandlerFn<PlottedSector>) -> HandlerId {
        self.handlers.sector_plotted.add(callback)
    }

    /// Subscribe to new solution notification
    pub fn on_solution(&self, callback: HandlerFn<SolutionResponse>) -> HandlerId {
        self.handlers.solution.add(callback)
    }

    /// Run and wait for background threads to exit or return an error
    pub async fn run(mut self) -> anyhow::Result<()> {
        if let Some(start_sender) = self.start_sender.take() {
            // Do not care if anyone is listening on the other side
            let _ = start_sender.send(());
        }

        while let Some(result) = self.tasks.next().instrument(self.span.clone()).await {
            if result.is_err() {
                // Nothing left to do after error
                self.shutting_down.store(true, Ordering::SeqCst);
            }
            result?;
        }

        Ok(())
    }

    /// Wipe everything that belongs to this single disk plot
    pub fn wipe(directory: &Path) -> io::Result<()> {
        let single_disk_plot_info_path = directory.join(SingleDiskPlotInfo::FILE_NAME);
        let single_disk_plot_info = SingleDiskPlotInfo::load_from(directory)?.ok_or_else(|| {
            io::Error::new(
                io::ErrorKind::NotFound,
                format!(
                    "Single disk plot info not found at {}",
                    single_disk_plot_info_path.display()
                ),
            )
        })?;

        info!("Found single disk plot {}", single_disk_plot_info.id());

        {
            let plot = directory.join(Self::PLOT_FILE);
            info!("Deleting plot file at {}", plot.display());
            fs::remove_file(plot)?;
        }
        {
            let metadata = directory.join(Self::METADATA_FILE);
            info!("Deleting metadata file at {}", metadata.display());
            fs::remove_file(metadata)?;
        }
        // TODO: Identity should be able to wipe itself instead of assuming a specific file name
        //  here
        {
            let identity = directory.join("identity.bin");
            info!("Deleting identity file at {}", identity.display());
            fs::remove_file(identity)?;
        }

        info!(
            "Deleting info file at {}",
            single_disk_plot_info_path.display()
        );
        fs::remove_file(single_disk_plot_info_path)
    }
}<|MERGE_RESOLUTION|>--- conflicted
+++ resolved
@@ -263,11 +263,7 @@
 }
 
 /// Options used to open single dis plot
-<<<<<<< HEAD
-pub struct SingleDiskPlotOptions<RC, FixedStorageProvider> {
-=======
-pub struct SingleDiskPlotOptions<NC> {
->>>>>>> 1b943137
+pub struct SingleDiskPlotOptions<NC, FixedStorageProvider> {
     /// Path to directory where plot are stored.
     pub directory: PathBuf,
     /// How much space in bytes can plot use for plot
@@ -278,15 +274,8 @@
     pub reward_address: PublicKey,
     /// Optional DSN Node.
     pub dsn_node: Node,
-<<<<<<< HEAD
-    /// Semaphore to limit concurrency of piece receiving process.
-    pub piece_receiver_semaphore: Arc<tokio::sync::Semaphore>,
-    /// Semaphore to limit concurrency of piece publishing process.
-    pub piece_publisher_semaphore: Arc<tokio::sync::Semaphore>,
     /// Provides an access to fixed provider record storage,
     pub fixed_provider_storage: FixedStorageProvider,
-=======
->>>>>>> 1b943137
     /// Semaphore to limit concurrency of plotting process.
     pub concurrent_plotting_semaphore: Arc<tokio::sync::Semaphore>,
 }
@@ -470,15 +459,11 @@
     const METADATA_FILE: &'static str = "metadata.bin";
 
     /// Create new single disk plot instance
-<<<<<<< HEAD
-    pub async fn new<RC, FPRS: FixedProviderRecordStorage + Send + Sync + 'static>(
-        options: SingleDiskPlotOptions<RC, FPRS>,
-    ) -> Result<Self, SingleDiskPlotError>
-=======
     ///
     /// NOTE: Thought this function is async, it will do some blocking I/O.
-    pub async fn new<NC>(options: SingleDiskPlotOptions<NC>) -> Result<Self, SingleDiskPlotError>
->>>>>>> 1b943137
+    pub async fn new<NC, FPRS: FixedProviderRecordStorage + Send + Sync + 'static>(
+        options: SingleDiskPlotOptions<NC, FPRS>,
+    ) -> Result<Self, SingleDiskPlotError>
     where
         NC: NodeClient,
     {
@@ -490,12 +475,7 @@
             node_client,
             reward_address,
             dsn_node,
-<<<<<<< HEAD
-            piece_publisher_semaphore,
-            piece_receiver_semaphore,
             fixed_provider_storage,
-=======
->>>>>>> 1b943137
             concurrent_plotting_semaphore,
         } = options;
 
@@ -673,17 +653,11 @@
                 let shutting_down = Arc::clone(&shutting_down);
                 let node_client = node_client.clone();
                 let error_sender = Arc::clone(&error_sender);
-<<<<<<< HEAD
                 let piece_publisher = PieceSectorPublisher::new(
                     dsn_node.clone(),
                     shutting_down.clone(),
-                    piece_publisher_semaphore,
                     fixed_provider_storage,
                 );
-=======
-                let piece_publisher =
-                    PieceSectorPublisher::new(dsn_node.clone(), shutting_down.clone());
->>>>>>> 1b943137
 
                 move || {
                     let _tokio_handle_guard = handle.enter();
