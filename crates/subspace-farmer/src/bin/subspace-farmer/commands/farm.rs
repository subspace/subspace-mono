mod dsn;
mod piece_storage;

use crate::commands::farm::dsn::{configure_dsn, FarmerProviderRecordProcessor};
use crate::utils::{get_required_plot_space_with_overhead, shutdown_signal};
use crate::{DiskFarm, FarmingArgs};
use anyhow::{anyhow, Result};
use futures::stream::FuturesUnordered;
use futures::{FutureExt, StreamExt};
use parking_lot::Mutex;
use std::collections::HashMap;
use std::path::PathBuf;
use std::sync::Arc;
use subspace_core_primitives::{PieceIndexHash, SectorIndex, PLOT_SECTOR_SIZE};
use subspace_farmer::single_disk_plot::piece_reader::PieceReader;
use subspace_farmer::single_disk_plot::{SingleDiskPlot, SingleDiskPlotOptions};
use subspace_farmer::{Identity, NodeClient, NodeRpcClient};
use subspace_networking::libp2p::identity::{ed25519, Keypair};
use tracing::{debug, error, info};

#[derive(Debug, Copy, Clone)]
struct PieceDetails {
    plot_offset: usize,
    sector_index: SectorIndex,
    piece_offset: u64,
}

#[derive(Debug)]
struct ReadersAndPieces {
    readers: Vec<PieceReader>,
    pieces: HashMap<PieceIndexHash, PieceDetails>,
}

/// Start farming by using multiple replica plot in specified path and connecting to WebSocket
/// server at specified address.
pub(crate) async fn farm_multi_disk(
    base_path: PathBuf,
    disk_farms: Vec<DiskFarm>,
    farming_args: FarmingArgs,
) -> Result<(), anyhow::Error> {
    if disk_farms.is_empty() {
        return Err(anyhow!("There must be at least one disk farm provided"));
    }

    let signal = shutdown_signal();

    // TODO: Use variables and remove this suppression
    #[allow(unused_variables)]
    let FarmingArgs {
        node_rpc_url,
        reward_address,
        plot_size: _,
        disk_concurrency,
        disable_farming,
        mut dsn,
        max_concurrent_plots,
    } = farming_args;

    let readers_and_pieces = Arc::new(Mutex::new(None));

    info!("Connecting to node RPC at {}", node_rpc_url);
    let node_client = NodeRpcClient::new(&node_rpc_url).await?;
    let concurrent_plotting_semaphore = Arc::new(tokio::sync::Semaphore::new(
        farming_args.max_concurrent_plots.get(),
    ));

    let (node, mut node_runner, fixed_provider_storage, wrapped_piece_storage) = {
        // TODO: Temporary networking identity derivation from the first disk farm identity.
        let directory = disk_farms
            .first()
            .expect("Disk farm collection should not be empty at this point.")
            .directory
            .clone();
        // TODO: Update `Identity` to use more specific error type and remove this `.unwrap()`
        let identity = Identity::open_or_create(&directory).unwrap();
        let keypair = derive_libp2p_keypair(identity.secret_key());

        if dsn.bootstrap_nodes.is_empty() {
            dsn.bootstrap_nodes = {
                node_client
                    .farmer_app_info()
                    .await
                    .map_err(|error| anyhow::anyhow!(error))?
                    .dsn_bootstrap_nodes
            };
        }
        configure_dsn(base_path, keypair, dsn, &readers_and_pieces).await?
    };

    let mut single_disk_plots = Vec::with_capacity(disk_farms.len());

    // TODO: Check plot and metadata sizes to ensure there is enough space for farmer to not
    //  fail later
    for disk_farm in disk_farms {
        let minimum_plot_size = get_required_plot_space_with_overhead(PLOT_SECTOR_SIZE);

        if disk_farm.allocated_plotting_space < minimum_plot_size {
            return Err(anyhow::anyhow!(
                "Plot size is too low ({} bytes). Minimum is {}",
                disk_farm.allocated_plotting_space,
                minimum_plot_size
            ));
        }

        info!("Connecting to node RPC at {}", node_rpc_url);
        let node_client = NodeRpcClient::new(&node_rpc_url).await?;

        let single_disk_plot_fut = SingleDiskPlot::new(SingleDiskPlotOptions {
            directory: disk_farm.directory,
            allocated_space: disk_farm.allocated_plotting_space,
            node_client,
            reward_address,
            dsn_node: node.clone(),
            concurrent_plotting_semaphore: Arc::clone(&concurrent_plotting_semaphore),
            fixed_provider_storage: fixed_provider_storage.clone(),
        });

        let single_disk_plot = single_disk_plot_fut.await?;

        single_disk_plots.push(single_disk_plot);
    }

    // Store piece readers so we can reference them later
    let piece_readers = single_disk_plots
        .iter()
        .map(|single_disk_plot| single_disk_plot.piece_reader())
        .collect::<Vec<_>>();

    debug!("Collecting already plotted pieces");

    // Collect already plotted pieces
    let plotted_pieces: HashMap<PieceIndexHash, PieceDetails> = single_disk_plots
        .iter()
        .enumerate()
        .flat_map(|(plot_offset, single_disk_plot)| {
            single_disk_plot
                .plotted_sectors()
                .enumerate()
                .filter_map(move |(sector_offset, plotted_sector_result)| {
                    match plotted_sector_result {
                        Ok(plotted_sector) => Some(plotted_sector),
                        Err(error) => {
                            error!(
                                %error,
                                %plot_offset,
                                %sector_offset,
                                "Failed reading plotted sector on startup, skipping"
                            );
                            None
                        }
                    }
                })
                .flat_map(move |plotted_sector| {
                    plotted_sector.piece_indexes.into_iter().enumerate().map(
                        move |(piece_offset, piece_index)| {
                            (
                                PieceIndexHash::from_index(piece_index),
                                PieceDetails {
                                    plot_offset,
                                    sector_index: plotted_sector.sector_index,
                                    piece_offset: piece_offset as u64,
                                },
                            )
                        },
                    )
                })
        })
        // We implicitly ignore duplicates here, reading just from one of the plots
        .collect();

    debug!("Finished collecting already plotted pieces");

    readers_and_pieces.lock().replace(ReadersAndPieces {
        readers: piece_readers,
        pieces: plotted_pieces,
    });

    let mut single_disk_plots_stream = single_disk_plots
        .into_iter()
        .enumerate()
        .map(|(plot_offset, single_disk_plot)| {
            let readers_and_pieces = Arc::clone(&readers_and_pieces);

            // Collect newly plotted pieces
            // TODO: Once we have replotting, this will have to be updated
            single_disk_plot
                .on_sector_plotted(Arc::new(move |plotted_sector| {
                    readers_and_pieces
                        .lock()
                        .as_mut()
                        .expect("Initial value was populated above; qed")
                        .pieces
                        .extend(
                            plotted_sector
                                .piece_indexes
                                .iter()
                                .copied()
                                .enumerate()
                                .map(|(piece_offset, piece_index)| {
                                    (
                                        PieceIndexHash::from_index(piece_index),
                                        PieceDetails {
                                            plot_offset,
                                            sector_index: plotted_sector.sector_index,
                                            piece_offset: piece_offset as u64,
                                        },
                                    )
                                }),
                        );
                }))
                .detach();

            single_disk_plot.run()
        })
        .collect::<FuturesUnordered<_>>();

    // Drop original instance such that the only remaining instances are in `SingleDiskPlot`
    // event handlers
    drop(readers_and_pieces);

    let mut provider_records_receiver = node_runner
        .take_provider_records_receiver()
        .expect("Provider record receiver should exist on initiatialization.");
    let mut provider_record_processor =
        FarmerProviderRecordProcessor::new(node.clone(), wrapped_piece_storage);

    futures::select!(
        // Signal future
        _ = signal.fuse() => {},

        // Plotting future
        result = Box::pin(async move {
            while let Some(result) = single_disk_plots_stream.next().await {
                result?;

                info!("Farm exited successfully");
            }
            anyhow::Ok(())
        }).fuse() => {
            result?;
        },

        // Node runner future
        _ = node_runner.run().fuse() => {
            info!("Node runner exited.")
<<<<<<< HEAD
        }).fuse() => {},
=======
        },
    );

    anyhow::Ok(())
}
>>>>>>> 1b943137

        // Provider record processing future
        _ = Box::pin(async move {
            while let Some(provider_record) = provider_records_receiver.next().await {
                provider_record_processor.process_provider_record(provider_record).await;
            }
        }).fuse() => {},
    );

    anyhow::Ok(())
}

// TODO: implement proper conversion function with crypto entropy generator and zeroizing
fn derive_libp2p_keypair(schnorrkel_sk: &schnorrkel::SecretKey) -> Keypair {
    const SECRET_KEY_LENGTH: usize = 32;

    let schnorrkel_sk_bytes: [u8; SECRET_KEY_LENGTH] = schnorrkel_sk.to_bytes()
        [..SECRET_KEY_LENGTH]
        .try_into()
        .expect("Should be correct array length here.");

    let sk = ed25519::SecretKey::from_bytes(schnorrkel_sk_bytes)
        .expect("Bytes array length should be compatible");
    let ed25519_keypair: ed25519::Keypair = sk.into();

    Keypair::Ed25519(ed25519_keypair)
}<|MERGE_RESOLUTION|>--- conflicted
+++ resolved
@@ -243,15 +243,7 @@
         // Node runner future
         _ = node_runner.run().fuse() => {
             info!("Node runner exited.")
-<<<<<<< HEAD
-        }).fuse() => {},
-=======
         },
-    );
-
-    anyhow::Ok(())
-}
->>>>>>> 1b943137
 
         // Provider record processing future
         _ = Box::pin(async move {
