[package]
name = "subspace-farmer"
description = "Farmer for the Subspace Network Blockchain"
license = "MIT OR Apache-2.0"
version = "0.3.0"
authors = ["Nazar Mokrynskyi <nazar@mokrynskyi.com>"]
edition = "2021"
include = [
    "/src",
    "/Cargo.toml",
    "/README.md",
]

[dependencies]
anyhow = "1.0.61"
arc-swap = "1.5.1"
async-oneshot = "0.5.0"
async-trait = "0.1.57"
base58 = "0.2.0"
blake2-rfc = "0.2.18"
bytesize = "1.1.0"
clap = { version = "3.2.16", features = ["color", "derive"] }
derive_more = "0.99.17"
dirs = "4.0.0"
event-listener-primitives = "2.0.1"
fdlimit = "0.2"
fs2 = "0.4.3"
futures = "0.3.21"
hex = { version = "0.4.3", features = ["serde"] }
jsonrpsee = { version = "0.15.1", features = ["client", "macros", "server"] }
libc = "0.2.131"
lru = "0.7.8"
num-traits = "0.2.15"
parity-db = "0.3.16"
parity-scale-codec = "3.1.5"
parking_lot = "0.12.1"
rand = "0.8.5"
rayon = "1.5.3"
schnorrkel = "0.9.1"
<<<<<<< HEAD
scopeguard = "1.1.0"
serde = { version = "1.0.139", features = ["derive"] }
serde_json = "1.0.82"
=======
serde = { version = "1.0.143", features = ["derive"] }
serde_json = "1.0.83"
>>>>>>> e581f7d8
std-semaphore = "0.1.0"
ss58-registry = "1.25.0"
subspace-archiving = { version = "0.1.0", path = "../subspace-archiving" }
subspace-solving = { version = "0.1.0", path = "../subspace-solving" }
subspace-core-primitives = { version = "0.1.0", path = "../subspace-core-primitives" }
subspace-networking = { version = "0.1.0", path = "../subspace-networking" }
subspace-rpc-primitives = { version = "0.1.0", path = "../subspace-rpc-primitives" }
subspace-verification = { version = "0.1.0", path = "../subspace-verification" }
substrate-bip39 = "0.4.4"
tempfile = "3.3.0"
thiserror = "1.0.32"
tokio = { version = "1.20.1", features = ["macros", "parking_lot", "rt-multi-thread", "signal"] }
tracing = "0.1.36"
tracing-subscriber = { version = "0.3.15", features = ["env-filter"] }
ulid = { version = "1.0.0", features = ["serde"] }
zeroize = "1.5.7"

# OpenBSD and MSVC are unteested and shouldn't enable jemalloc:
# https://github.com/tikv/jemallocator/blob/52de4257fab3e770f73d5174c12a095b49572fba/jemalloc-sys/build.rs#L26-L27
[target.'cfg(any(target_os = "openbsd", target_env = "msvc"))'.dependencies.rocksdb]
default-features = false
features = ["snappy"]
version = "0.18.0"

[target.'cfg(not(any(target_os = "openbsd", target_env = "msvc")))'.dependencies.rocksdb]
default-features = false
features = ["snappy", "jemalloc"]
version = "0.18.0"

[features]
default = []
# Compile with OpenCL support and use it if compatible GPU is available
opencl = [
    "subspace-solving/opencl",
]

[[bench]]
name = "plot-write"
harness = false<|MERGE_RESOLUTION|>--- conflicted
+++ resolved
@@ -37,14 +37,9 @@
 rand = "0.8.5"
 rayon = "1.5.3"
 schnorrkel = "0.9.1"
-<<<<<<< HEAD
 scopeguard = "1.1.0"
-serde = { version = "1.0.139", features = ["derive"] }
-serde_json = "1.0.82"
-=======
 serde = { version = "1.0.143", features = ["derive"] }
 serde_json = "1.0.83"
->>>>>>> e581f7d8
 std-semaphore = "0.1.0"
 ss58-registry = "1.25.0"
 subspace-archiving = { version = "0.1.0", path = "../subspace-archiving" }
