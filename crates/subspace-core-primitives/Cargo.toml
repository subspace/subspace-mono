[package]
name = "subspace-core-primitives"
description = "Core primitives for Subspace Network"
license = "Apache-2.0"
version = "0.1.0"
authors = ["Nazar Mokrynskyi <nazar@mokrynskyi.com>"]
edition = "2021"
include = [
    "/src",
    "/Cargo.toml",
    "/README.md",
]

[dependencies]
bitvec = { version = "1.0.1", default-features = false, features = ["alloc", "atomic"] }
# Not using `blake2` crate due to https://github.com/RustCrypto/hashes/issues/360
blake2-rfc = { version = "0.2.18", default-features = false }
derive_more = "0.99.17"
dusk-bls12_381 = { version = "0.11", default-features = false, features = ["alloc", "groups", "pairings", "endo"] }
dusk-bytes = "0.1"
dusk-plonk = { version = "0.12.0", default-features = false, features = ["alloc"], git = "https://github.com/subspace/plonk", rev = "193e68ba3d20f737d730e4b6edc757e4f639e7c3" }
<<<<<<< HEAD
hex = { version  = "0.4.3", default-features = false, features = ["alloc"] }
libp2p = {version = "0.46.1", optional = true, default-features = false }
=======
hex = { version  = "0.4.3", default-features = false }
>>>>>>> 4562edea
num-traits = { version = "0.2.15", default-features = false }
parity-scale-codec = { version = "3.1.5", default-features = false, features = ["derive"] }
rand = { version = "0.8.5", features = ["min_const_gen"], optional = true }
rand_chacha = { version = "0.3.1", default-features = false }
rand_core = { version = "0.6.4", default-features = false, features = ["alloc"] }
scale-info = { version = "2.1.2", default-features = false, features = ["derive"] }
serde = { version = "1.0.143", optional = true, features = ["derive"] }
serde_arrays = "0.1.0"
uint = { version = "0.9", default-features = false }

[features]
default = ["std"]
std = [
    "bitvec/std",
    "blake2-rfc/std",
    "dusk-bls12_381/std",
    "dusk-plonk/std",
    "hex/serde",
    "hex/std",
    "num-traits/std",
    "parity-scale-codec/std",
    "rand",
    # These two are `default`
    "rand_chacha/simd",
    "rand_chacha/std",
    "rand_core/std",
    "scale-info/std",
    "serde",
    "uint/std",
]<|MERGE_RESOLUTION|>--- conflicted
+++ resolved
@@ -19,12 +19,7 @@
 dusk-bls12_381 = { version = "0.11", default-features = false, features = ["alloc", "groups", "pairings", "endo"] }
 dusk-bytes = "0.1"
 dusk-plonk = { version = "0.12.0", default-features = false, features = ["alloc"], git = "https://github.com/subspace/plonk", rev = "193e68ba3d20f737d730e4b6edc757e4f639e7c3" }
-<<<<<<< HEAD
 hex = { version  = "0.4.3", default-features = false, features = ["alloc"] }
-libp2p = {version = "0.46.1", optional = true, default-features = false }
-=======
-hex = { version  = "0.4.3", default-features = false }
->>>>>>> 4562edea
 num-traits = { version = "0.2.15", default-features = false }
 parity-scale-codec = { version = "3.1.5", default-features = false, features = ["derive"] }
 rand = { version = "0.8.5", features = ["min_const_gen"], optional = true }
