--- conflicted
+++ resolved
@@ -191,11 +191,7 @@
         .unwrap();
     assert_eq!(post_execution_root, intermediate_roots[0].into());
 
-<<<<<<< HEAD
-    let proof_verifier = ProofVerifier::<Block, _, _, _, _, _, _, _>::new(
-=======
-    let proof_verifier = ProofVerifier::<Block, _, _, _, _, _>::new(
->>>>>>> 949163a0
+    let proof_verifier = ProofVerifier::<Block, _, _, _, _, _, _>::new(
         ferdie.client.clone(),
         ferdie.executor.clone(),
         ferdie.task_manager.spawn_handle(),
@@ -476,11 +472,7 @@
     assert!(check_proof_executor(post_delta_root0, proof0.clone()).is_ok());
     assert!(check_proof_executor(post_delta_root1, proof1.clone()).is_ok());
 
-<<<<<<< HEAD
-    let proof_verifier = ProofVerifier::<Block, _, _, _, _, _, _, _>::new(
-=======
-    let proof_verifier = ProofVerifier::<Block, _, _, _, _, _>::new(
->>>>>>> 949163a0
+    let proof_verifier = ProofVerifier::<Block, _, _, _, _, _, _>::new(
         ferdie.client.clone(),
         ferdie.executor.clone(),
         ferdie.task_manager.spawn_handle(),
