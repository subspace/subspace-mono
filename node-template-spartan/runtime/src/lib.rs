#![feature(int_log)]
#![cfg_attr(not(feature = "std"), no_std)]
// `construct_runtime!` does a lot of recursion and requires us to increase the limit to 256.
#![recursion_limit = "256"]

// Make the WASM binary available.
#[cfg(feature = "std")]
include!(concat!(env!("OUT_DIR"), "/wasm_binary.rs"));

<<<<<<< HEAD
use codec::{Decode, Encode, MaxEncodedLen};
=======
use codec::Decode;
use frame_support::{
    construct_runtime, parameter_types,
    weights::{
        constants::{RocksDbWeight, WEIGHT_PER_SECOND},
        IdentityFee, Weight,
    },
};
use pallet_transaction_payment::CurrencyAdapter;
>>>>>>> 2417220e
use sp_api::impl_runtime_apis;
use sp_core::{crypto::KeyTypeId, OpaqueMetadata};
use sp_runtime::traits::{AccountIdLookup, BlakeTwo256, Block as BlockT, IdentifyAccount, Verify};
use sp_runtime::{
    create_runtime_str, generic, impl_opaque_keys,
    transaction_validity::{TransactionSource, TransactionValidity},
    ApplyExtrinsicResult, MultiSignature, Perbill,
};
use sp_std::prelude::*;
#[cfg(feature = "std")]
use sp_version::NativeVersion;
use sp_version::RuntimeVersion;
use subspace_core_primitives::{RootBlock, PIECE_SIZE, SHA256_HASH_SIZE};

<<<<<<< HEAD
// A few exports that help ease life for downstream crates.
pub use frame_support::{
    construct_runtime, parameter_types,
    traits::{InstanceFilter, KeyOwnerProofSystem, Randomness, StorageInfo},
    weights::{
        constants::{BlockExecutionWeight, ExtrinsicBaseWeight, RocksDbWeight, WEIGHT_PER_SECOND},
        IdentityFee, Weight,
    },
    RuntimeDebug, StorageValue,
};
pub use pallet_balances::Call as BalancesCall;
pub use pallet_feeds;
pub use pallet_timestamp::Call as TimestampCall;
use pallet_transaction_payment::CurrencyAdapter;
#[cfg(any(feature = "std", test))]
pub use sp_runtime::BuildStorage;
pub use sp_runtime::{Perbill, Permill};

=======
>>>>>>> 2417220e
/// An index to a block.
pub type BlockNumber = u32;

/// Alias to 512-bit hash when used in the context of a transaction signature on the chain.
pub type Signature = MultiSignature;

/// Some way of identifying an account on the chain. We intentionally make it equivalent
/// to the public key of our transaction signing scheme.
pub type AccountId = <<Signature as Verify>::Signer as IdentifyAccount>::AccountId;

/// Balance of an account.
pub type Balance = u128;

/// Index of a transaction in the chain.
pub type Index = u32;

/// A hash of some data used by the chain.
pub type Hash = sp_core::H256;

/// Type used for expressing timestamp.
pub type Moment = u64;

/// Opaque types. These are used by the CLI to instantiate machinery that don't need to know
/// the specifics of the runtime. They can then be made to be agnostic over specific formats
/// of data like extrinsics, allowing for them to continue syncing the network through upgrades
/// to even the core data structures.
pub mod opaque {
    use super::*;

    use sp_runtime::OpaqueExtrinsic as UncheckedExtrinsic;

    /// Opaque block header type.
    pub type Header = generic::Header<BlockNumber, BlakeTwo256>;
    /// Opaque block type.
    pub type Block = generic::Block<Header, UncheckedExtrinsic>;
    /// Opaque block identifier type.
    pub type BlockId = generic::BlockId<Block>;

    impl_opaque_keys! {
        pub struct SessionKeys {
            pub poc: PoC,
        }
    }
}

// To learn more about runtime versioning and what each of the following value means:
//   https://substrate.dev/docs/en/knowledgebase/runtime/upgrades#runtime-versioning
#[sp_version::runtime_version]
pub const VERSION: RuntimeVersion = RuntimeVersion {
    spec_name: create_runtime_str!("node-template-spartan"),
    impl_name: create_runtime_str!("node-template-spartan"),
    authoring_version: 1,
    // The version of the runtime specification. A full node will not attempt to use its native
    //   runtime in substitute for the on-chain Wasm runtime unless all of `spec_name`,
    //   `spec_version`, and `authoring_version` are the same between Wasm and native.
    // This value is set to 100 to notify Polkadot-JS App (https://polkadot.js.org/apps) to use
    //   the compatible custom types.
    spec_version: 100,
    impl_version: 1,
    apis: RUNTIME_API_VERSIONS,
    transaction_version: 1,
};

// TODO: Many of below constants should probably be updatable but currently they are not

/// Since PoC is probabilistic this is the average expected block time that
/// we are targeting. Blocks will be produced at a minimum duration defined
/// by `SLOT_DURATION`, but some slots will not be allocated to any
/// farmer and hence no block will be produced. We expect to have this
/// block time on average following the defined slot duration and the value
/// of `c` configured for PoC (where `1 - c` represents the probability of
/// a slot being empty).
/// This value is only used indirectly to define the unit constants below
/// that are expressed in blocks. The rest of the code should use
/// `SLOT_DURATION` instead (like the Timestamp pallet for calculating the
/// minimum period).
///
/// Based on:
/// <https://research.web3.foundation/en/latest/polkadot/block-production/Babe.html#-6.-practical-results>
const MILLISECS_PER_BLOCK: u64 = 6000;

// NOTE: Currently it is not possible to change the slot duration after the chain has started.
//       Attempting to do so will brick block production.
const SLOT_DURATION: u64 = 1000;

// Time is measured by number of blocks.
// pub const MINUTES: BlockNumber = 3_200 / (MILLISECS_PER_BLOCK as BlockNumber);
// pub const HOURS: BlockNumber = MINUTES * 60;
// pub const DAYS: BlockNumber = HOURS * 24;

/// 1 in 6 slots (on average, not counting collisions) will have a block.
/// Must match ratio between block and slot duration in constants above.
const SLOT_PROBABILITY: (u64, u64) = (1, 6);

/// Era duration in blocks.
const ERA_DURATION_IN_BLOCKS: u32 = 2016;

// We assume initial plot size to be 1 GiB with piece size being 4096 bytes
const INITIAL_SOLUTION_RANGE: u64 =
    u64::MAX / (1024 * 1024 * 1024 / 4096) * SLOT_PROBABILITY.0 / SLOT_PROBABILITY.1;

const EPOCH_DURATION_IN_BLOCKS: BlockNumber = 256;
const EPOCH_DURATION_IN_SLOTS: u64 =
    EPOCH_DURATION_IN_BLOCKS as u64 * SLOT_PROBABILITY.1 / SLOT_PROBABILITY.0;

const EON_DURATION_IN_SLOTS: u64 = 2u64.pow(14);

/// The PoC epoch configuration at genesis.
pub const POC_GENESIS_EPOCH_CONFIG: sp_consensus_poc::PoCEpochConfiguration =
    sp_consensus_poc::PoCEpochConfiguration {
        c: SLOT_PROBABILITY,
    };

/// The version information used to identify this runtime when compiled natively.
#[cfg(feature = "std")]
pub fn native_version() -> NativeVersion {
    NativeVersion {
        runtime_version: VERSION,
        can_author_with: Default::default(),
    }
}

const NORMAL_DISPATCH_RATIO: Perbill = Perbill::from_percent(75);

// TODO: Proper value here
const CONFIRMATION_DEPTH_K: u32 = 10;
// This is a nice power of 2 for Merkle Tree
const MERKLE_NUM_LEAVES: u32 = 256;
const WITNESS_SIZE: u32 = SHA256_HASH_SIZE as u32 * MERKLE_NUM_LEAVES.log2();
const RECORD_SIZE: u32 = PIECE_SIZE as u32 - WITNESS_SIZE;
const RECORDED_HISTORY_SEGMENT_SIZE: u32 = RECORD_SIZE * MERKLE_NUM_LEAVES / 2;
const PRE_GENESIS_OBJECT_SIZE: u32 = RECORDED_HISTORY_SEGMENT_SIZE;
const PRE_GENESIS_OBJECT_COUNT: u32 = 10;
const PRE_GENESIS_OBJECT_SEED: &[u8] = b"subspace";

parameter_types! {
    pub const Version: RuntimeVersion = VERSION;
    pub const BlockHashCount: BlockNumber = 2400;
    /// We allow for 2 seconds of compute with a 6 second average block time.
    pub BlockWeights: frame_system::limits::BlockWeights = frame_system::limits::BlockWeights
        ::with_sensible_defaults(2 * WEIGHT_PER_SECOND, NORMAL_DISPATCH_RATIO);
    pub BlockLength: frame_system::limits::BlockLength = frame_system::limits::BlockLength
        ::max_with_normal_ratio(5 * 1024 * 1024, NORMAL_DISPATCH_RATIO);
    pub const SS58Prefix: u8 = 42;
}

// Configure FRAME pallets to include in runtime.

impl frame_system::Config for Runtime {
    /// The basic call filter to use in dispatchable.
    type BaseCallFilter = frame_support::traits::Everything;
    /// Block & extrinsics weights: base values and limits.
    type BlockWeights = BlockWeights;
    /// The maximum length of a block (in bytes).
    type BlockLength = BlockLength;
    /// The identifier used to distinguish between accounts.
    type AccountId = AccountId;
    /// The aggregated dispatch type that is available for extrinsics.
    type Call = Call;
    /// The lookup mechanism to get account ID from whatever is passed in dispatchers.
    type Lookup = AccountIdLookup<AccountId, ()>;
    /// The index type for storing how many extrinsics an account has signed.
    type Index = Index;
    /// The index type for blocks.
    type BlockNumber = BlockNumber;
    /// The type for hashing blocks and tries.
    type Hash = Hash;
    /// The hashing algorithm used.
    type Hashing = BlakeTwo256;
    /// The header type.
    type Header = generic::Header<BlockNumber, BlakeTwo256>;
    /// The ubiquitous event type.
    type Event = Event;
    /// The ubiquitous origin type.
    type Origin = Origin;
    /// Maximum number of block number to block hash mappings to keep (oldest pruned first).
    type BlockHashCount = BlockHashCount;
    /// The weight of database operations that the runtime can invoke.
    type DbWeight = RocksDbWeight;
    /// Version of the runtime.
    type Version = Version;
    /// Converts a module to the index of the module in `construct_runtime!`.
    ///
    /// This type is being generated by `construct_runtime!`.
    type PalletInfo = PalletInfo;
    /// What to do if a new account is created.
    type OnNewAccount = ();
    /// What to do if an account is fully reaped from the system.
    type OnKilledAccount = ();
    /// The data to be stored in an account.
    type AccountData = pallet_balances::AccountData<Balance>;
    /// Weight information for the extrinsics of this pallet.
    type SystemWeightInfo = ();
    /// This is used as an identifier of the chain. 42 is the generic substrate prefix.
    type SS58Prefix = SS58Prefix;
    /// The set code logic, just the default since we're not a parachain.
    type OnSetCode = ();
}

impl pallet_randomness_collective_flip::Config for Runtime {}

parameter_types! {
    pub const EpochDuration: u64 = EPOCH_DURATION_IN_SLOTS;
    pub const EraDuration: u32 = ERA_DURATION_IN_BLOCKS;
    pub const EonDuration: u64 = EON_DURATION_IN_SLOTS;
    pub const InitialSolutionRange: u64 = INITIAL_SOLUTION_RANGE;
    pub const SlotProbability: (u64, u64) = SLOT_PROBABILITY;
    pub const ExpectedBlockTime: Moment = MILLISECS_PER_BLOCK;
    pub const ConfirmationDepthK: u32 = CONFIRMATION_DEPTH_K;
    pub const RecordSize: u32 = RECORD_SIZE;
    pub const RecordedHistorySegmentSize: u32 = RECORDED_HISTORY_SEGMENT_SIZE;
    pub const PreGenesisObjectSize: u32 = PRE_GENESIS_OBJECT_SIZE;
    pub const PreGenesisObjectCount: u32 = PRE_GENESIS_OBJECT_COUNT;
    pub const PreGenesisObjectSeed: &'static [u8] = PRE_GENESIS_OBJECT_SEED;
    pub const ReportLongevity: u64 = EPOCH_DURATION_IN_BLOCKS as u64;
}

impl pallet_spartan::Config for Runtime {
    type Event = Event;
    type EpochDuration = EpochDuration;
    type EraDuration = EraDuration;
    type EonDuration = EonDuration;
    type InitialSolutionRange = InitialSolutionRange;
    type SlotProbability = SlotProbability;
    type ExpectedBlockTime = ExpectedBlockTime;
    type ConfirmationDepthK = ConfirmationDepthK;
    type RecordSize = RecordSize;
    type RecordedHistorySegmentSize = RecordedHistorySegmentSize;
    type PreGenesisObjectSize = PreGenesisObjectSize;
    type PreGenesisObjectCount = PreGenesisObjectCount;
    type PreGenesisObjectSeed = PreGenesisObjectSeed;
    type EpochChangeTrigger = pallet_spartan::NormalEpochChange;
    type EraChangeTrigger = pallet_spartan::NormalEraChange;
    type EonChangeTrigger = pallet_spartan::NormalEonChange;

    type HandleEquivocation =
        pallet_spartan::equivocation::EquivocationHandler<OffencesPoC, ReportLongevity>;

    type WeightInfo = ();
}

parameter_types! {
    pub const MinimumPeriod: u64 = SLOT_DURATION / 2;
}

impl pallet_timestamp::Config for Runtime {
    /// A timestamp: milliseconds since the unix epoch.
    type Moment = Moment;
    type OnTimestampSet = PoC;
    type MinimumPeriod = MinimumPeriod;
    type WeightInfo = ();
}

parameter_types! {
    pub const ExistentialDeposit: u128 = 500;
    pub const MaxLocks: u32 = 50;
}

impl pallet_balances::Config for Runtime {
    type MaxLocks = MaxLocks;
    type MaxReserves = ();
    type ReserveIdentifier = [u8; 8];
    /// The type for recording an account's balance.
    type Balance = Balance;
    /// The ubiquitous event type.
    type Event = Event;
    type DustRemoval = ();
    type ExistentialDeposit = ExistentialDeposit;
    type AccountStore = System;
    type WeightInfo = pallet_balances::weights::SubstrateWeight<Runtime>;
}

parameter_types! {
    pub const TransactionByteFee: Balance = 1;
}

impl pallet_transaction_payment::Config for Runtime {
    type OnChargeTransaction = CurrencyAdapter<Balances, ()>;
    type TransactionByteFee = TransactionByteFee;
    type WeightToFee = IdentityFee<Balance>;
    type FeeMultiplierUpdate = ();
}

impl pallet_sudo::Config for Runtime {
    type Event = Event;
    type Call = Call;
}

impl<C> frame_system::offchain::SendTransactionTypes<C> for Runtime
where
    Call: From<C>,
{
    type Extrinsic = UncheckedExtrinsic;
    type OverarchingCall = Call;
}

parameter_types! {
    pub OffencesWeightSoftLimit: Weight = Perbill::from_percent(60) *
        BlockWeights::get().max_block;
}

impl pallet_offences_poc::Config for Runtime {
    type Event = Event;
    type OnOffenceHandler = PoC;
}

impl pallet_feeds::Config for Runtime {
    type Event = Event;
}

parameter_types! {
    pub const ProxyDepositBase: Balance = 0;
    // Additional storage item size of 33 bytes.
    pub const ProxyDepositFactor: Balance = 0;
    pub const MaxProxies: u16 = 32;
    pub const AnnouncementDepositBase: Balance = 0;
    pub const AnnouncementDepositFactor: Balance = 0;
    pub const MaxPending: u16 = 32;
}

/// The type used to represent the kinds of proxying allowed.
#[derive(
    Copy,
    Clone,
    Eq,
    PartialEq,
    Ord,
    PartialOrd,
    Encode,
    Decode,
    RuntimeDebug,
    MaxEncodedLen,
    scale_info::TypeInfo,
)]
pub enum ProxyType {
    Any,
    NonTransfer,
    Governance,
    Staking,
}
impl Default for ProxyType {
    fn default() -> Self {
        Self::Any
    }
}
impl InstanceFilter<Call> for ProxyType {
    fn filter(&self, c: &Call) -> bool {
        match self {
            ProxyType::Any => true,
            ProxyType::NonTransfer => !matches!(c, Call::Balances(..)),
            ProxyType::Governance => true,
            ProxyType::Staking => true,
        }
    }
    fn is_superset(&self, o: &Self) -> bool {
        match (self, o) {
            (x, y) if x == y => true,
            (ProxyType::Any, _) => true,
            (_, ProxyType::Any) => false,
            (ProxyType::NonTransfer, _) => true,
            _ => false,
        }
    }
}

impl pallet_proxy::Config for Runtime {
    type Event = Event;
    type Call = Call;
    type Currency = Balances;
    type ProxyType = ProxyType;
    type ProxyDepositBase = ProxyDepositBase;
    type ProxyDepositFactor = ProxyDepositFactor;
    type MaxProxies = MaxProxies;
    type WeightInfo = pallet_proxy::weights::SubstrateWeight<Runtime>;
    type MaxPending = MaxPending;
    type CallHasher = BlakeTwo256;
    type AnnouncementDepositBase = AnnouncementDepositBase;
    type AnnouncementDepositFactor = AnnouncementDepositFactor;
}

// Create the runtime by composing the FRAME pallets that were previously configured.
construct_runtime!(
    pub enum Runtime where
        Block = Block,
        NodeBlock = opaque::Block,
        UncheckedExtrinsic = UncheckedExtrinsic
    {
        System: frame_system::{Pallet, Call, Config, Storage, Event<T>},
        RandomnessCollectiveFlip: pallet_randomness_collective_flip::{Pallet, Storage},
        Timestamp: pallet_timestamp::{Pallet, Call, Storage, Inherent},
        PoC: pallet_spartan::{Pallet, Call, Storage, Config, Event, ValidateUnsigned},
        Balances: pallet_balances::{Pallet, Call, Storage, Config<T>, Event<T>},
        TransactionPayment: pallet_transaction_payment::{Pallet, Storage},
        Sudo: pallet_sudo::{Pallet, Call, Config<T>, Storage, Event<T>},
        OffencesPoC: pallet_offences_poc::{Pallet, Storage, Event},
        Feeds: pallet_feeds::{Pallet, Call, Storage, Event<T>},
        Proxy: pallet_proxy::{Pallet, Call, Storage, Event<T>},
    }
);

/// The address format for describing accounts.
pub type Address = sp_runtime::MultiAddress<AccountId, ()>;
/// Block header type as expected by this runtime.
pub type Header = generic::Header<BlockNumber, BlakeTwo256>;
/// Block type as expected by this runtime.
pub type Block = generic::Block<Header, UncheckedExtrinsic>;
/// The SignedExtension to the basic transaction logic.
pub type SignedExtra = (
    frame_system::CheckSpecVersion<Runtime>,
    frame_system::CheckTxVersion<Runtime>,
    frame_system::CheckGenesis<Runtime>,
    frame_system::CheckEra<Runtime>,
    frame_system::CheckNonce<Runtime>,
    frame_system::CheckWeight<Runtime>,
    pallet_transaction_payment::ChargeTransactionPayment<Runtime>,
);
/// Unchecked extrinsic type as expected by this runtime.
pub type UncheckedExtrinsic = generic::UncheckedExtrinsic<Address, Call, Signature, SignedExtra>;
/// Executive: handles dispatch to the various modules.
pub type Executive = frame_executive::Executive<
    Runtime,
    Block,
    frame_system::ChainContext<Runtime>,
    Runtime,
    AllPallets,
>;

fn extract_root_block(encoded_extrinsic: Vec<u8>) -> Option<RootBlock> {
    if let Ok(extrinsic) = UncheckedExtrinsic::decode(&mut encoded_extrinsic.as_slice()) {
        if let Call::PoC(pallet_spartan::Call::store_root_block { root_block }) = extrinsic.function
        {
            return Some(root_block);
        }
    }

    None
}

impl_runtime_apis! {
    impl sp_api::Core<Block> for Runtime {
        fn version() -> RuntimeVersion {
            VERSION
        }

        fn execute_block(block: Block) {
            Executive::execute_block(block);
        }

        fn initialize_block(header: &<Block as BlockT>::Header) {
            Executive::initialize_block(header)
        }
    }

    impl sp_api::Metadata<Block> for Runtime {
        fn metadata() -> OpaqueMetadata {
            OpaqueMetadata::new(Runtime::metadata().into())
        }
    }

    impl sp_block_builder::BlockBuilder<Block> for Runtime {
        fn apply_extrinsic(extrinsic: <Block as BlockT>::Extrinsic) -> ApplyExtrinsicResult {
            Executive::apply_extrinsic(extrinsic)
        }

        fn finalize_block() -> <Block as BlockT>::Header {
            Executive::finalize_block()
        }

        fn inherent_extrinsics(data: sp_inherents::InherentData) -> Vec<<Block as BlockT>::Extrinsic> {
            data.create_extrinsics()
        }

        fn check_inherents(
            block: Block,
            data: sp_inherents::InherentData,
        ) -> sp_inherents::CheckInherentsResult {
            data.check_extrinsics(&block)
        }
    }

    impl sp_transaction_pool::runtime_api::TaggedTransactionQueue<Block> for Runtime {
        fn validate_transaction(
            source: TransactionSource,
            tx: <Block as BlockT>::Extrinsic,
            block_hash: <Block as BlockT>::Hash,
        ) -> TransactionValidity {
            Executive::validate_transaction(source, tx, block_hash)
        }
    }

    impl sp_offchain::OffchainWorkerApi<Block> for Runtime {
        fn offchain_worker(header: &<Block as BlockT>::Header) {
            Executive::offchain_worker(header)
        }
    }

    impl sp_consensus_poc::PoCApi<Block> for Runtime {
        fn confirmation_depth_k() -> u32 {
            ConfirmationDepthK::get()
        }

        fn record_size() -> u32 {
            RecordSize::get()
        }

        fn recorded_history_segment_size() -> u32 {
            RecordedHistorySegmentSize::get()
        }

        fn pre_genesis_object_size() -> u32 {
            PreGenesisObjectSize::get()
        }

        fn pre_genesis_object_count() -> u32 {
            PreGenesisObjectCount::get()
        }

        fn pre_genesis_object_seed() -> Vec<u8> {
            Vec::from(PreGenesisObjectSeed::get())
        }

        fn configuration() -> sp_consensus_poc::PoCGenesisConfiguration {
            // The choice of `c` parameter (where `1 - c` represents the
            // probability of a slot being empty), is done in accordance to the
            // slot duration and expected target block time, for safely
            // resisting network delays of maximum two seconds.
            // <https://research.web3.foundation/en/latest/polkadot/BABE/Babe/#6-practical-results>
            sp_consensus_poc::PoCGenesisConfiguration {
                slot_duration: PoC::slot_duration(),
                epoch_length: EpochDuration::get(),
                c: SlotProbability::get(),
                randomness: PoC::randomness(),
            }
        }

        fn solution_range() -> u64 {
            PoC::solution_range().unwrap_or_else(InitialSolutionRange::get)
        }

        fn salt() -> u64 {
            PoC::salt()
        }

        fn current_epoch_start() -> sp_consensus_slots::Slot {
            PoC::current_epoch_start()
        }

        fn current_epoch() -> sp_consensus_poc::Epoch {
            PoC::current_epoch()
        }

        fn next_epoch() -> sp_consensus_poc::Epoch {
            PoC::next_epoch()
        }

        fn submit_report_equivocation_extrinsic(
            equivocation_proof: sp_consensus_poc::EquivocationProof<<Block as BlockT>::Header>,
        ) -> Option<()> {
            PoC::submit_equivocation_report(equivocation_proof)
        }

        fn submit_store_root_block_extrinsic(root_block: RootBlock) {
            PoC::submit_store_root_block(root_block)
        }

        fn is_in_block_list(farmer_id: &sp_consensus_poc::FarmerId) -> bool {
            // TODO: Either check tx pool too for pending equivocations or replace equivocation
            //  mechanism with an alternative one, so that blocking happens faster
            PoC::is_in_block_list(farmer_id)
        }

        fn extract_root_block(encoded_extrinsic: Vec<u8>) -> Option<RootBlock> {
            extract_root_block(encoded_extrinsic)
        }
    }

    impl sp_session::SessionKeys<Block> for Runtime {
        fn generate_session_keys(seed: Option<Vec<u8>>) -> Vec<u8> {
            opaque::SessionKeys::generate(seed)
        }

        fn decode_session_keys(
            encoded: Vec<u8>,
        ) -> Option<Vec<(Vec<u8>, KeyTypeId)>> {
            opaque::SessionKeys::decode_into_raw_public_keys(&encoded)
        }
    }

    impl frame_system_rpc_runtime_api::AccountNonceApi<Block, AccountId, Index> for Runtime {
        fn account_nonce(account: AccountId) -> Index {
            System::account_nonce(account)
        }
    }

    impl pallet_transaction_payment_rpc_runtime_api::TransactionPaymentApi<Block, Balance> for Runtime {
        fn query_info(
            uxt: <Block as BlockT>::Extrinsic,
            len: u32,
        ) -> pallet_transaction_payment_rpc_runtime_api::RuntimeDispatchInfo<Balance> {
            TransactionPayment::query_info(uxt, len)
        }
        fn query_fee_details(
            uxt: <Block as BlockT>::Extrinsic,
            len: u32,
        ) -> pallet_transaction_payment::FeeDetails<Balance> {
            TransactionPayment::query_fee_details(uxt, len)
        }
    }

    #[cfg(feature = "runtime-benchmarks")]
    impl frame_benchmarking::Benchmark<Block> for Runtime {
        fn benchmark_metadata(extra: bool) -> (
            Vec<frame_benchmarking::BenchmarkList>,
            Vec<frame_support::traits::StorageInfo>,
        ) {
            use frame_benchmarking::{list_benchmark, Benchmarking, BenchmarkList};
            use frame_support::traits::StorageInfoTrait;
            use frame_system_benchmarking::Pallet as SystemBench;

            let mut list = Vec::<BenchmarkList>::new();

            list_benchmark!(list, extra, frame_system, SystemBench::<Runtime>);
            list_benchmark!(list, extra, pallet_balances, Balances);
            list_benchmark!(list, extra, pallet_timestamp, Timestamp);
            list_benchmark!(list, extra, pallet_template, TemplateModule);
            list_benchmark!(list, extra, pallet_proxy, Proxy);

            let storage_info = AllPalletsWithSystem::storage_info();

            return (list, storage_info)
        }

        fn dispatch_benchmark(
            config: frame_benchmarking::BenchmarkConfig
        ) -> Result<Vec<frame_benchmarking::BenchmarkBatch>, sp_runtime::RuntimeString> {
            use frame_benchmarking::{Benchmarking, BenchmarkBatch, add_benchmark, TrackedStorageKey};

            use frame_system_benchmarking::Pallet as SystemBench;
            impl frame_system_benchmarking::Config for Runtime {}

            let whitelist: Vec<TrackedStorageKey> = vec![
                // Block Number
                hex_literal::hex!("26aa394eea5630e07c48ae0c9558cef702a5c1b19ab7a04f536c519aca4983ac").to_vec().into(),
                // Total Issuance
                hex_literal::hex!("c2261276cc9d1f8598ea4b6a74b15c2f57c875e4cff74148e4628f264b974c80").to_vec().into(),
                // Execution Phase
                hex_literal::hex!("26aa394eea5630e07c48ae0c9558cef7ff553b5a9862a516939d82b3d3d8661a").to_vec().into(),
                // Event Count
                hex_literal::hex!("26aa394eea5630e07c48ae0c9558cef70a98fdbe9ce6c55837576c60c7af3850").to_vec().into(),
                // System Events
                hex_literal::hex!("26aa394eea5630e07c48ae0c9558cef780d41e5e16056765bc8461851072c9d7").to_vec().into(),
            ];

            let mut batches = Vec::<BenchmarkBatch>::new();
            let params = (&config, &whitelist);

            add_benchmark!(params, batches, frame_system, SystemBench::<Runtime>);
            add_benchmark!(params, batches, pallet_balances, Balances);
            add_benchmark!(params, batches, pallet_timestamp, Timestamp);
            add_benchmark!(params, batches, pallet_template, TemplateModule);
            add_benchmark!(params, batches, pallet_proxy, Proxy);

            if batches.is_empty() { return Err("Benchmark not found for this pallet.".into()) }
            Ok(batches)
        }
    }
}<|MERGE_RESOLUTION|>--- conflicted
+++ resolved
@@ -7,10 +7,7 @@
 #[cfg(feature = "std")]
 include!(concat!(env!("OUT_DIR"), "/wasm_binary.rs"));
 
-<<<<<<< HEAD
 use codec::{Decode, Encode, MaxEncodedLen};
-=======
-use codec::Decode;
 use frame_support::{
     construct_runtime, parameter_types,
     weights::{
@@ -19,7 +16,6 @@
     },
 };
 use pallet_transaction_payment::CurrencyAdapter;
->>>>>>> 2417220e
 use sp_api::impl_runtime_apis;
 use sp_core::{crypto::KeyTypeId, OpaqueMetadata};
 use sp_runtime::traits::{AccountIdLookup, BlakeTwo256, Block as BlockT, IdentifyAccount, Verify};
@@ -34,7 +30,6 @@
 use sp_version::RuntimeVersion;
 use subspace_core_primitives::{RootBlock, PIECE_SIZE, SHA256_HASH_SIZE};
 
-<<<<<<< HEAD
 // A few exports that help ease life for downstream crates.
 pub use frame_support::{
     construct_runtime, parameter_types,
@@ -53,8 +48,6 @@
 pub use sp_runtime::BuildStorage;
 pub use sp_runtime::{Perbill, Permill};
 
-=======
->>>>>>> 2417220e
 /// An index to a block.
 pub type BlockNumber = u32;
 
