--- conflicted
+++ resolved
@@ -27,13 +27,9 @@
         fn get_open_channel_for_chain(dst_chain_id: ChainId) -> Option<ChannelId>;
 
         /// Api to get the current domain transaction byte fee
-<<<<<<< HEAD
-        fn consensus_chain_byte_fee() -> Balance;
+        fn consensus_transaction_byte_fee() -> Balance;
 
         /// Get the storage root
         fn storage_root() -> [u8; 32];
-=======
-        fn consensus_transaction_byte_fee() -> Balance;
->>>>>>> bf755084
     }
 }