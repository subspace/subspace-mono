--- conflicted
+++ resolved
@@ -372,25 +372,15 @@
     let original_submit_bundle_tx = bundle_to_tx(bundle.clone().unwrap());
     let bad_submit_bundle_tx = {
         let mut opaque_bundle = bundle.unwrap();
-<<<<<<< HEAD
         let receipt = &mut opaque_bundle.receipt;
         assert_eq!(
             receipt.primary_number,
-            target_bundle.header.primary_number + 1
+            target_bundle.sealed_header.header.primary_number + 1
         );
         assert_eq!(receipt.trace.len(), 3);
 
         receipt.trace[mismatch_trace_index] = Default::default();
-        opaque_bundle.header.signature = alice
-=======
-        for receipt in opaque_bundle.receipts.iter_mut() {
-            if receipt.primary_number == target_bundle.sealed_header.header.primary_number + 1 {
-                assert_eq!(receipt.trace.len(), 3);
-                receipt.trace[mismatch_trace_index] = Default::default();
-            }
-        }
         opaque_bundle.sealed_header.signature = alice
->>>>>>> 3a19f47b
             .key
             .pair()
             .sign(opaque_bundle.sealed_header.pre_hash().as_ref())
