use crate::aux_schema::BundleMismatchType;
use crate::ExecutionReceiptFor;
use codec::{Decode, Encode};
use domain_block_builder::{BlockBuilder, RecordProof};
use domain_block_preprocessor::inherents::get_inherent_data;
use domain_runtime_primitives::opaque::AccountId;
use domain_runtime_primitives::DomainCoreApi;
use sc_client_api::{AuxStore, BlockBackend, ProofProvider};
use sp_api::ProvideRuntimeApi;
use sp_blockchain::HeaderBackend;
use sp_core::traits::CodeExecutor;
use sp_core::H256;
use sp_domain_digests::AsPredigest;
use sp_domains::fraud_proof::{
    ExecutionPhase, ExtrinsicDigest, FraudProof, InvalidBundlesFraudProof,
    InvalidDomainBlockHashProof, InvalidExtrinsicsRootProof, InvalidStateTransitionProof,
    InvalidTotalRewardsProof, MissingInvalidBundleEntryFraudProof,
    ValidAsInvalidBundleEntryFraudProof, ValidBundleDigest,
};
use sp_domains::{DomainId, DomainsApi};
use sp_runtime::traits::{BlakeTwo256, Block as BlockT, HashingFor, Header as HeaderT, NumberFor};
use sp_runtime::{Digest, DigestItem};
use sp_trie::{LayoutV1, StorageProof};
use std::marker::PhantomData;
use std::sync::Arc;
use subspace_fraud_proof::invalid_state_transition_proof::ExecutionProver;

/// Error type for fraud proof generation.
#[derive(Debug, thiserror::Error)]
pub enum FraudProofError {
    #[error("Invalid extrinsic index for creating the execution proof, got: {index}, max: {max}")]
    InvalidExtrinsicIndex { index: usize, max: usize },
    #[error(transparent)]
    Blockchain(#[from] sp_blockchain::Error),
    #[error(transparent)]
    RuntimeApi(#[from] sp_api::ApiError),
    #[error("Missing bundle at {bundle_index}")]
    MissingBundle { bundle_index: usize },
    #[error("Invalid bundle extrinsic at bundle index[{bundle_index}]")]
    InvalidBundleExtrinsic { bundle_index: usize },
    #[error("Fail to generate the proof of inclusion")]
    FailToGenerateProofOfInclusion,
}

pub struct FraudProofGenerator<Block, CBlock, Client, CClient, Backend, E> {
    client: Arc<Client>,
    consensus_client: Arc<CClient>,
    backend: Arc<Backend>,
    code_executor: Arc<E>,
    _phantom: PhantomData<(Block, CBlock)>,
}

impl<Block, CBlock, Client, CClient, Backend, E> Clone
    for FraudProofGenerator<Block, CBlock, Client, CClient, Backend, E>
{
    fn clone(&self) -> Self {
        Self {
            client: self.client.clone(),
            consensus_client: self.consensus_client.clone(),
            backend: self.backend.clone(),
            code_executor: self.code_executor.clone(),
            _phantom: self._phantom,
        }
    }
}

impl<Block, CBlock, Client, CClient, Backend, E>
    FraudProofGenerator<Block, CBlock, Client, CClient, Backend, E>
where
    Block: BlockT,
    CBlock: BlockT,
    Client: HeaderBackend<Block>
        + BlockBackend<Block>
        + AuxStore
        + ProvideRuntimeApi<Block>
        + ProofProvider<Block>
        + 'static,
    Client::Api:
        sp_block_builder::BlockBuilder<Block> + sp_api::ApiExt<Block> + DomainCoreApi<Block>,
    CClient: HeaderBackend<CBlock>
        + BlockBackend<CBlock>
        + ProvideRuntimeApi<CBlock>
        + ProofProvider<CBlock>
        + 'static,
    CClient::Api: DomainsApi<CBlock, NumberFor<Block>, Block::Hash>,
    Backend: sc_client_api::Backend<Block> + Send + Sync + 'static,
    E: CodeExecutor,
{
    pub fn new(
        client: Arc<Client>,
        consensus_client: Arc<CClient>,
        backend: Arc<Backend>,
        code_executor: Arc<E>,
    ) -> Self {
        Self {
            client,
            consensus_client,
            backend,
            code_executor,
            _phantom: Default::default(),
        }
    }

    pub(crate) fn generate_invalid_total_rewards_proof<PCB>(
        &self,
        domain_id: DomainId,
        local_receipt: &ExecutionReceiptFor<Block, CBlock>,
        bad_receipt_hash: H256,
    ) -> Result<FraudProof<NumberFor<PCB>, PCB::Hash>, FraudProofError>
    where
        PCB: BlockT,
    {
        let block_hash = local_receipt.domain_block_hash;
        let key = sp_domains::fraud_proof::operator_block_rewards_final_key();
        let proof = self
            .client
            .read_proof(block_hash, &mut [key.as_slice()].into_iter())?;
        Ok(FraudProof::InvalidTotalRewards(InvalidTotalRewardsProof {
            domain_id,
            bad_receipt_hash,
            storage_proof: proof,
        }))
    }

    pub(crate) fn generate_invalid_domain_block_hash_proof<PCB>(
        &self,
        domain_id: DomainId,
        local_receipt: &ExecutionReceiptFor<Block, CBlock>,
        bad_receipt_hash: H256,
    ) -> Result<FraudProof<NumberFor<PCB>, PCB::Hash>, FraudProofError>
    where
        PCB: BlockT,
    {
        let block_hash = local_receipt.domain_block_hash;
        let digest_key = sp_domains::fraud_proof::system_digest_final_key();
        let digest_storage_proof = self
            .client
            .read_proof(block_hash, &mut [digest_key.as_slice()].into_iter())?;
        Ok(FraudProof::InvalidDomainBlockHash(
            InvalidDomainBlockHashProof {
                domain_id,
                bad_receipt_hash,
                digest_storage_proof,
            },
        ))
    }

    pub(crate) fn generate_invalid_bundle_field_proof<PCB>(
        &self,
        domain_id: DomainId,
        _local_receipt: &ExecutionReceiptFor<Block, CBlock>,
        mismatch_type: BundleMismatchType,
        bundle_index: u32,
        _bad_receipt_hash: H256,
    ) -> Result<FraudProof<NumberFor<PCB>, PCB::Hash>, FraudProofError>
    where
        PCB: BlockT,
    {
        match mismatch_type {
            // TODO: Generate a proper proof once fields are in place
            BundleMismatchType::TrueInvalid(_invalid_type) => Ok(FraudProof::InvalidBundles(
                InvalidBundlesFraudProof::ValidAsInvalid(ValidAsInvalidBundleEntryFraudProof::new(
                    domain_id,
                    bundle_index,
                )),
            )),
            // TODO: Generate a proper proof once fields are in place
            BundleMismatchType::FalseInvalid(_invalid_type) => Ok(FraudProof::InvalidBundles(
                InvalidBundlesFraudProof::MissingInvalidBundleEntry(
                    MissingInvalidBundleEntryFraudProof::new(domain_id, bundle_index),
                ),
            )),
            BundleMismatchType::Valid => Err(sp_blockchain::Error::Application(
                "Unexpected bundle mismatch type, this should not happen"
                    .to_string()
                    .into(),
            )
            .into()),
        }
    }

    pub(crate) fn generate_invalid_domain_extrinsics_root_proof<PCB>(
        &self,
        domain_id: DomainId,
        local_receipt: &ExecutionReceiptFor<Block, CBlock>,
        bad_receipt_hash: H256,
    ) -> Result<FraudProof<NumberFor<PCB>, PCB::Hash>, FraudProofError>
    where
        PCB: BlockT,
    {
        let consensus_block_hash = local_receipt.consensus_block_hash;
        let consensus_extrinsics = self
            .consensus_client
            .block_body(consensus_block_hash)?
            .ok_or_else(|| {
                sp_blockchain::Error::Backend(format!(
                    "BlockBody of {consensus_block_hash:?} unavailable"
                ))
            })?;

        let bundles = self
            .consensus_client
            .runtime_api()
            .extract_successful_bundles(consensus_block_hash, domain_id, consensus_extrinsics)?;

        let domain_runtime_api = self.client.runtime_api();
        let mut valid_bundle_digests = Vec::new();
        for bundle_index in local_receipt.valid_bundle_indexes() {
            let bundle =
                bundles
                    .get(bundle_index as usize)
                    .ok_or(FraudProofError::MissingBundle {
                        bundle_index: bundle_index as usize,
                    })?;

            let mut exts = Vec::with_capacity(bundle.extrinsics.len());
            for opaque_extrinsic in &bundle.extrinsics {
                let extrinsic = <<Block as BlockT>::Extrinsic>::decode(
                    &mut opaque_extrinsic.encode().as_slice(),
                )
                .map_err(|_| FraudProofError::InvalidBundleExtrinsic {
                    bundle_index: bundle_index as usize,
                })?;

                exts.push(extrinsic)
            }

            let bundle_digest = domain_runtime_api
                .extract_signer(local_receipt.domain_block_hash, exts)?
                .into_iter()
                .map(|(signer, ext)| {
                    (
                        signer,
                        ExtrinsicDigest::new::<LayoutV1<BlakeTwo256>>(ext.encode()),
                    )
                })
                .collect::<Vec<(Option<AccountId>, ExtrinsicDigest)>>();
            valid_bundle_digests.push(ValidBundleDigest {
                bundle_index,
                bundle_digest,
            });
        }

        Ok(FraudProof::InvalidExtrinsicsRoot(
            InvalidExtrinsicsRootProof {
                domain_id,
                bad_receipt_hash,
                valid_bundle_digests,
            },
        ))
    }

    pub(crate) async fn generate_invalid_state_transition_proof<PCB>(
        &self,
        domain_id: DomainId,
        local_trace_index: u32,
        local_receipt: &ExecutionReceiptFor<Block, CBlock>,
        bad_receipt_hash: H256,
    ) -> Result<FraudProof<NumberFor<PCB>, PCB::Hash>, FraudProofError>
    where
        PCB: BlockT,
    {
        let block_hash = local_receipt.domain_block_hash;
        let block_number = local_receipt.domain_block_number;
        let header = self.header(block_hash)?;
        let parent_header = self.header(*header.parent_hash())?;

        let prover = ExecutionProver::new(self.backend.clone(), self.code_executor.clone());

        let inherent_digests = Digest {
            logs: vec![DigestItem::consensus_block_info(
                local_receipt.consensus_block_hash,
            )],
        };

        let invalid_state_transition_proof = if local_trace_index == 0 {
            // `initialize_block` execution proof.
            let new_header = Block::Header::new(
                block_number,
                Default::default(),
                Default::default(),
                parent_header.hash(),
                inherent_digests,
            );
            let execution_phase = ExecutionPhase::InitializeBlock;
            let initialize_block_call_data = new_header.encode();

            let proof = prover.prove_execution::<sp_trie::PrefixedMemoryDB<HashingFor<Block>>>(
                parent_header.hash(),
                &execution_phase,
                &initialize_block_call_data,
                None,
            )?;

            InvalidStateTransitionProof {
                domain_id,
                bad_receipt_hash,
                proof,
                execution_phase,
            }
        } else if local_trace_index as usize == local_receipt.execution_trace.len() - 1 {
            // `finalize_block` execution proof.
            let extrinsics = self.block_body(block_hash)?;
            let execution_phase = ExecutionPhase::FinalizeBlock;
            let finalize_block_call_data = Vec::new();
            let inherent_data = get_inherent_data::<_, _, Block>(
                self.consensus_client.clone(),
                local_receipt.consensus_block_hash,
                parent_header.hash(),
                domain_id,
            )
            .await?;
            let block_builder = BlockBuilder::new(
                &*self.client,
                parent_header.hash(),
                *parent_header.number(),
                RecordProof::No,
                inherent_digests,
                &*self.backend,
                extrinsics.into(),
                inherent_data,
            )?;
            let storage_changes = block_builder.prepare_storage_changes_before_finalize_block()?;

            let delta = storage_changes.transaction;
            let post_delta_root = storage_changes.transaction_storage_root;

            let proof = prover.prove_execution(
                parent_header.hash(),
                &execution_phase,
                &finalize_block_call_data,
                Some((delta, post_delta_root)),
            )?;

            InvalidStateTransitionProof {
                domain_id,
                bad_receipt_hash,
                proof,
                execution_phase,
            }
        } else {
            // Regular extrinsic execution proof.
<<<<<<< HEAD
            let pre_state_root =
                as_h256(&local_receipt.execution_trace[local_trace_index as usize - 1])?;
            let post_state_root = as_h256(local_root)?;

            let (proof, execution_phase) = self
                .create_extrinsic_execution_proof(
                    domain_id,
                    local_trace_index as usize - 1,
                    local_receipt.consensus_block_hash,
                    &parent_header,
                    block_hash,
                    &prover,
                    digest,
                )
                .await?;
=======
            let (proof, execution_phase) = self.create_extrinsic_execution_proof(
                local_trace_index as usize - 1,
                &parent_header,
                block_hash,
                &prover,
                inherent_digests,
            )?;
>>>>>>> 5d06efec

            // TODO: proof should be a CompactProof.
            InvalidStateTransitionProof {
                domain_id,
                bad_receipt_hash,
                proof,
                execution_phase,
            }
        };

        Ok(FraudProof::InvalidStateTransition(
            invalid_state_transition_proof,
        ))
    }

    fn header(&self, hash: Block::Hash) -> Result<Block::Header, sp_blockchain::Error> {
        self.client
            .header(hash)?
            .ok_or_else(|| sp_blockchain::Error::Backend(format!("Header not found for {hash:?}")))
    }

    fn block_body(&self, at: Block::Hash) -> Result<Vec<Block::Extrinsic>, sp_blockchain::Error> {
        self.client.block_body(at)?.ok_or_else(|| {
            sp_blockchain::Error::Backend(format!("Block body not found for {at:?}"))
        })
    }

    #[allow(clippy::too_many_arguments)]
    async fn create_extrinsic_execution_proof(
        &self,
        domain_id: DomainId,
        extrinsic_index: usize,
        consensus_block_hash: CBlock::Hash,
        parent_header: &Block::Header,
        current_hash: Block::Hash,
        prover: &ExecutionProver<Block, Backend, E>,
        digest: Digest,
    ) -> Result<(StorageProof, ExecutionPhase), FraudProofError> {
        let extrinsics = self.block_body(current_hash)?;
        let encoded_extrinsics: Vec<_> = extrinsics.iter().map(Encode::encode).collect();

        let target_extrinsic = encoded_extrinsics.get(extrinsic_index).ok_or(
            FraudProofError::InvalidExtrinsicIndex {
                index: extrinsic_index,
                max: extrinsics.len() - 1,
            },
        )?;

<<<<<<< HEAD
        let execution_phase = ExecutionPhase::ApplyExtrinsic(
            extrinsic_index
                .try_into()
                .expect("extrinsic_index must fit into u32"),
        );
        let apply_extrinsic_call_data = encoded_extrinsic;
        let inherent_data = get_inherent_data::<_, _, Block>(
            self.consensus_client.clone(),
            consensus_block_hash,
            parent_header.hash(),
            domain_id,
        )
        .await?;
=======
        let execution_phase = {
            let proof_of_inclusion = sp_domains::valued_trie_root::generate_proof::<
                LayoutV1<BlakeTwo256>,
            >(
                encoded_extrinsics.as_slice(), extrinsic_index as u32
            )
            .ok_or(FraudProofError::FailToGenerateProofOfInclusion)?;
            ExecutionPhase::ApplyExtrinsic {
                proof_of_inclusion,
                mismatch_index: extrinsic_index as u32,
                extrinsic: target_extrinsic.clone(),
            }
        };

>>>>>>> 5d06efec
        let block_builder = BlockBuilder::new(
            &*self.client,
            parent_header.hash(),
            *parent_header.number(),
            RecordProof::No,
            digest,
            &*self.backend,
            extrinsics.into(),
            inherent_data,
        )?;
        let storage_changes = block_builder.prepare_storage_changes_before(extrinsic_index)?;

        let delta = storage_changes.transaction;
        let post_delta_root = storage_changes.transaction_storage_root;
        let execution_proof = prover.prove_execution(
            parent_header.hash(),
            &execution_phase,
            target_extrinsic,
            Some((delta, post_delta_root)),
        )?;

        Ok((execution_proof, execution_phase))
    }
}

/// Returns the index of first mismatch between the receipts `local` and `other` if any.
pub(crate) fn find_trace_mismatch<Hash: Copy + Eq>(
    local_trace: &[Hash],
    other_trace: &[Hash],
) -> Option<u32> {
    local_trace
        .iter()
        .enumerate()
        .zip(other_trace.iter().enumerate())
        .find_map(|((local_index, local_root), (_, other_root))| {
            if local_root != other_root {
                Some(
                    local_index
                        .try_into()
                        .expect("Trace mismatch index must fit into u32; qed"),
                )
            } else {
                None
            }
        })
}<|MERGE_RESOLUTION|>--- conflicted
+++ resolved
@@ -340,11 +340,6 @@
             }
         } else {
             // Regular extrinsic execution proof.
-<<<<<<< HEAD
-            let pre_state_root =
-                as_h256(&local_receipt.execution_trace[local_trace_index as usize - 1])?;
-            let post_state_root = as_h256(local_root)?;
-
             let (proof, execution_phase) = self
                 .create_extrinsic_execution_proof(
                     domain_id,
@@ -353,18 +348,9 @@
                     &parent_header,
                     block_hash,
                     &prover,
-                    digest,
+                    inherent_digests,
                 )
                 .await?;
-=======
-            let (proof, execution_phase) = self.create_extrinsic_execution_proof(
-                local_trace_index as usize - 1,
-                &parent_header,
-                block_hash,
-                &prover,
-                inherent_digests,
-            )?;
->>>>>>> 5d06efec
 
             // TODO: proof should be a CompactProof.
             InvalidStateTransitionProof {
@@ -413,21 +399,6 @@
             },
         )?;
 
-<<<<<<< HEAD
-        let execution_phase = ExecutionPhase::ApplyExtrinsic(
-            extrinsic_index
-                .try_into()
-                .expect("extrinsic_index must fit into u32"),
-        );
-        let apply_extrinsic_call_data = encoded_extrinsic;
-        let inherent_data = get_inherent_data::<_, _, Block>(
-            self.consensus_client.clone(),
-            consensus_block_hash,
-            parent_header.hash(),
-            domain_id,
-        )
-        .await?;
-=======
         let execution_phase = {
             let proof_of_inclusion = sp_domains::valued_trie_root::generate_proof::<
                 LayoutV1<BlakeTwo256>,
@@ -442,7 +413,14 @@
             }
         };
 
->>>>>>> 5d06efec
+        let inherent_data = get_inherent_data::<_, _, Block>(
+            self.consensus_client.clone(),
+            consensus_block_hash,
+            parent_header.hash(),
+            domain_id,
+        )
+        .await?;
+
         let block_builder = BlockBuilder::new(
             &*self.client,
             parent_header.hash(),
